--- conflicted
+++ resolved
@@ -1,158 +1,154 @@
-/* perror(s) print the current error message. */
-
-#include "../h/error.h"
-#include <unistd.h>
-
-/* Global errno provided by the C library. */
-extern int errno;
-
-/* Return the length of a string without relying on strlen(). */
-static int slen(const char *s);
-
-<<<<<<< HEAD
-/* Error message strings corresponding to errno values. */
-=======
-/* Table mapping errno values to human readable messages. */
->>>>>>> 8695ee7d
-const char *error_message[NERROR + 1] = {"Error 0",
-
-                                         "Not owner",
-
-                                         "No such file or directory",
-
-                                         "No such process",
-
-                                         "Interrupted system call",
-
-                                         "I/O error",
-
-                                         "No such device or address",
-
-                                         "Arg list too long",
-
-                                         "Exec format error",
-
-                                         "Bad file number",
-
-                                         "No children",
-
-                                         "No more processes",
-
-                                         "Not enough core",
-
-                                         "Permission denied",
-
-                                         "Bad address",
-
-                                         "Block device required",
-
-                                         "Mount device busy",
-
-                                         "File exists",
-
-                                         "Cross-device link",
-
-                                         "No such device",
-
-                                         "Not a directory",
-
-                                         "Is a directory",
-
-                                         "Invalid argument",
-
-                                         "File table overflow",
-
-                                         "Too many open files",
-
-                                         "Not a typewriter",
-
-                                         "Text file busy",
-
-                                         "File too large",
-
-                                         "No space left on device",
-
-                                         "Illegal seek",
-
-                                         "Read-only file system",
-
-                                         "Too many links",
-
-                                         "Broken pipe",
-
-                                         "Math argument",
-
-                                         "Result too large"
-
-};
-
-/*
- * Print the supplied message followed by the text representation of errno.
- * The output is
- * written directly to file descriptor 2.
- */
-void perror(const char *s) {
-    if (errno < 0 || errno > NERROR) {
-        /* errno outside the valid range */
-        write(2, "Invalid errno\n", 14);
-    } else {
-        write(2, s, slen(s));
-        write(2, ": ", 2);
-        write(2, error_message[errno], slen(error_message[errno]));
-        write(2, "\n", 1);
-    }
-}
-
-/* Simple strlen replacement used by perror. */
-static int slen(const char *s) {
-    int k = 0;
-    while (*s++)
-        k++;
-    return k;
-<<<<<<< HEAD
-    "No space left on device",
-        "Illegal seek",
-        "Read-only file system",
-
-        "Too many links",
-
-        "Broken pipe",
-
-        "Math argument",
-
-        "Result too large"
-};
-
-perror(s) char *s;
-    if (errno < 0 || errno > NERROR) {
-        write(2, "Invalid errno\n", 14);
-    } else {
-        write(2, s, slen(s));
-        write(2, ": ", 2);
-        write(2, error_message[errno], slen(error_message[errno]));
-        write(2, "\n", 1);
-    }
-    int k = 0;
-    while (*s++)
-        k++;
-    return (k);
-  if (errno < 0 || errno > NERROR) {
-	write(2, "Invalid errno\n", 14);
-  } else {
-	write(2, s, slen(s));
-	write(2, ": ", 2);
-	write(2, error_message[errno], slen(error_message[errno]));
-	write(2, "\n", 1);
-  }
-}
-=======
->>>>>>> 8695ee7d
-
-static int slen(s)
-char *s;
-{
-  int k = 0;
-
-  while (*s++) k++;
-  return(k);
-}
+/* perror(s) print the current error message. */
+
+#include "../h/error.h"
+#include <unistd.h>
+
+/* Global errno provided by the C library. */
+extern int errno;
+
+/* Return the length of a string without relying on strlen(). */
+static int slen(const char *s);
+
+/* Error message strings corresponding to errno values. */
+/* Table mapping errno values to human readable messages. */
+
+const char *error_message[NERROR + 1] = {"Error 0",
+
+                                         "Not owner",
+
+                                         "No such file or directory",
+
+                                         "No such process",
+
+                                         "Interrupted system call",
+
+                                         "I/O error",
+
+                                         "No such device or address",
+
+                                         "Arg list too long",
+
+                                         "Exec format error",
+
+                                         "Bad file number",
+
+                                         "No children",
+
+                                         "No more processes",
+
+                                         "Not enough core",
+
+                                         "Permission denied",
+
+                                         "Bad address",
+
+                                         "Block device required",
+
+                                         "Mount device busy",
+
+                                         "File exists",
+
+                                         "Cross-device link",
+
+                                         "No such device",
+
+                                         "Not a directory",
+
+                                         "Is a directory",
+
+                                         "Invalid argument",
+
+                                         "File table overflow",
+
+                                         "Too many open files",
+
+                                         "Not a typewriter",
+
+                                         "Text file busy",
+
+                                         "File too large",
+
+                                         "No space left on device",
+
+                                         "Illegal seek",
+
+                                         "Read-only file system",
+
+                                         "Too many links",
+
+                                         "Broken pipe",
+
+                                         "Math argument",
+
+                                         "Result too large"
+
+};
+
+/*
+ * Print the supplied message followed by the text representation of errno.
+ * The output is
+ * written directly to file descriptor 2.
+ */
+void perror(const char *s) {
+    if (errno < 0 || errno > NERROR) {
+        /* errno outside the valid range */
+        write(2, "Invalid errno\n", 14);
+    } else {
+        write(2, s, slen(s));
+        write(2, ": ", 2);
+        write(2, error_message[errno], slen(error_message[errno]));
+        write(2, "\n", 1);
+    }
+}
+
+/* Simple strlen replacement used by perror. */
+static int slen(const char *s) {
+    int k = 0;
+    while (*s++)
+        k++;
+    return k;
+    "No space left on device",
+        "Illegal seek",
+        "Read-only file system",
+
+        "Too many links",
+
+        "Broken pipe",
+
+        "Math argument",
+
+        "Result too large"
+};
+
+perror(s) char *s;
+    if (errno < 0 || errno > NERROR) {
+        write(2, "Invalid errno\n", 14);
+    } else {
+        write(2, s, slen(s));
+        write(2, ": ", 2);
+        write(2, error_message[errno], slen(error_message[errno]));
+        write(2, "\n", 1);
+    }
+    int k = 0;
+    while (*s++)
+        k++;
+    return (k);
+  if (errno < 0 || errno > NERROR) {
+	write(2, "Invalid errno\n", 14);
+  } else {
+	write(2, s, slen(s));
+	write(2, ": ", 2);
+	write(2, error_message[errno], slen(error_message[errno]));
+	write(2, "\n", 1);
+  }
+}
+
+
+static int slen(s)
+char *s;
+{
+  int k = 0;
+
+  while (*s++) k++;
+  return(k);
+}