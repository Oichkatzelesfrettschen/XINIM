--- conflicted
+++ resolved
@@ -1,6 +1,13 @@
 /**
  * @file abs.cpp
- * @brief Implementation of a generic absolute value wrapper.
+ * @brief Modern C++23 implementation of a generic absolute value wrapper.
+ *
+ * This file provides a generic, type-safe wrapper for computing the absolute
+ * value of various numeric types. The implementation leverages the standard
+ * library's `std::abs` function, ensuring correctness and efficiency while
+ * presenting a clean and uniform interface.
+ *
+ * @ingroup utility
  */
 
 #include <cmath>
@@ -12,22 +19,25 @@
 /**
  * @brief Compute the absolute value of a numeric type.
  *
-<<<<<<< HEAD
  * This template delegates to @c std::abs, leveraging the standard
- * library's overload set for integral and floating-point types.
+ * library's overload set for integral and floating-point types. It is
+ * declared `constexpr` to enable compile-time evaluation where possible,
+ * aligning with modern C++ best practices.
  *
- * @tparam T Arithmetic type of the input value.
+ * @tparam T An arithmetic type (integral or floating-point).
  * @param value The number to transform.
  * @return The non-negative magnitude of @p value.
-=======
- * @param i Input integer to evaluate.
- * @return The non-negative magnitude of @p i.
+ *
  * @sideeffects None.
- * @thread_safety Safe for concurrent use.
+ * @thread_safety Safe for concurrent use, as it operates on local data and
+ * standard library functions designed for concurrency.
  * @compat abs(3)
  * @example
- * int m = xinim::abs(-5);
->>>>>>> ecf9d664
+ * int i = -5;
+ * int m = xinim::abs(i); // m is 5
+ *
+ * double d = -3.14;
+ * double p = xinim::abs(d); // p is 3.14
  */
 template <typename T>
     requires(std::integral<T> || std::floating_point<T>)
