--- conflicted
+++ resolved
@@ -8,7 +8,6 @@
 
 // Shared stat structure used by the kernel. Definitions live in the
 // common header to avoid duplication.
-<<<<<<< HEAD
 #include "../include/shared/stat_struct.hpp" // Defines struct stat with xinim types
 #include "../h/type.hpp" // For xinim::mode_t (via core_types.hpp) and other h/ specific types
 
@@ -25,22 +24,4 @@
 inline constexpr xinim::mode_t S_ISVTX = 01000;   /* save swapped text even after use */
 inline constexpr xinim::mode_t S_IREAD = 00400;   /* read permission, owner */
 inline constexpr xinim::mode_t S_IWRITE = 00200;  /* write permission, owner */
-inline constexpr xinim::mode_t S_IEXEC = 00100;   /* execute/search permission, owner */
-=======
-#include "../include/shared/stat_struct.hpp"
-#include "../h/type.hpp" // For mask_bits (uint16_t)
-
-/* Some common definitions. */
-// Converted to inline constexpr mask_bits for type safety
-inline constexpr mask_bits S_IFMT = 0170000;  /* type of file */
-inline constexpr mask_bits S_IFDIR = 0040000; /* directory */
-inline constexpr mask_bits S_IFCHR = 0020000; /* character special */
-inline constexpr mask_bits S_IFBLK = 0060000; /* block special */
-inline constexpr mask_bits S_IFREG = 0100000; /* regular */
-inline constexpr mask_bits S_ISUID = 04000;   /* set user id on execution */
-inline constexpr mask_bits S_ISGID = 02000;   /* set group id on execution */
-inline constexpr mask_bits S_ISVTX = 01000;   /* save swapped text even after use */
-inline constexpr mask_bits S_IREAD = 00400;   /* read permission, owner */
-inline constexpr mask_bits S_IWRITE = 00200;  /* write permission, owner */
-inline constexpr mask_bits S_IEXEC = 00100;   /* execute/search permission, owner */
->>>>>>> 7b2c89e6
+inline constexpr xinim::mode_t S_IEXEC = 00100;   /* execute/search permission, owner */