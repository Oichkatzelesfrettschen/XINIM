#pragma once
// Modernized for C++17
#include "type.hpp" // Includes xinim::core_types.hpp transitively

// Copyright (C) 1987 by Prentice-Hall, Inc.  Permission is hereby granted to
// private individuals and educational institutions to modify and
// redistribute the binary and source programs of this system to other
// private individuals and educational institutions for educational and
// research purposes.  For corporate or commercial use, permission from
// Prentice-Hall is required.  In general, such permission will be granted,
// subject to a few conditions.

// Storage class macros have been removed in favor of standard C++ keywords.

inline constexpr int HZ = 60;              // clock frequency
inline constexpr int BLOCK_SIZE = 1024;    // number of bytes in a disk block
inline constexpr int MAJOR = 8;            // major device shift
inline constexpr int MINOR = 0;            // minor device mask

inline constexpr int NR_TASKS = 8;         // number of tasks in transfer vector
inline constexpr int NR_PROCS = 16;        // number of slots in proc table
inline constexpr int NR_SEGS = 3;          // segments per process
inline constexpr int T = 0;                // text segment index
inline constexpr int D = 1;                // data segment index
inline constexpr int S = 2;                // stack segment index

<<<<<<< HEAD
inline constexpr std::int32_t kMaxPLong = 2147483647; // maximum positive signed 32-bit long
// Note: Original was 2147483647L. Changed to std::int32_t for clarity.
=======
inline constexpr int32_t kMaxPLong = 2147483647; // maximum positive signed 32-bit long
// Note: Original was 2147483647L. Changed to int32_t for clarity.
>>>>>>> 7b2c89e6

// Memory is allocated in clicks.
inline constexpr int CLICK_SIZE = 0020; // allocation unit in bytes (16 in decimal)
inline constexpr int CLICK_SHIFT = 4;   // log2 of CLICK_SIZE

// Process numbers of important processes
inline constexpr int MM_PROC_NR = 0;   // memory manager process number
inline constexpr int FS_PROC_NR = 1;   // file system process number
inline constexpr int INIT_PROC_NR = 2; // init process number
inline constexpr int LOW_USER = 2;     // first user not part of OS

// Miscellaneous constants
inline constexpr int BYTE_MASK = 0377; // mask for 8 bits (Original name: BYTE)
inline constexpr int TO_USER = 0;   // copy from fs to user
inline constexpr int FROM_USER = 1; // copy from user to fs
inline constexpr int READING = 0;   // copy data to user
inline constexpr int WRITING = 1;   // copy data from user
inline constexpr int ABS = -999;    // this process means absolute memory

inline constexpr int WORD_SIZE = 2; // number of bytes per word

// NIL_PTR is defined in xinim::core_types.hpp via h/type.hpp
// Using xinim::NIL_PTR or nullptr directly is preferred in new code.

inline constexpr int NO_NUM = 0x8000;         // used as numerical argument to panic
inline constexpr int MAX_PATH_LEN = 128;      // max length of path names (Original name: MAX_PATH)
inline constexpr int SIG_PUSH_BYTES = 8;      // bytes pushed by signal
inline constexpr int MAX_ISTACK_BYTES = 1024; // maximum initial stack size for EXEC

// Device numbers of root (RAM) and boot (fd0) devices.
// dev_nr is a Minix-specific type (uint16_t) from h/type.hpp
inline constexpr dev_nr ROOT_DEV = static_cast<dev_nr>(256);
inline constexpr dev_nr BOOT_DEV = static_cast<dev_nr>(512);

// Flag bits for i_mode in the inode.
<<<<<<< HEAD
// mask_bits is a Minix-specific type (uint16_t) from h/type.hpp
=======
// Changed from int to mask_bits (uint16_t) for type safety.
>>>>>>> 7b2c89e6
inline constexpr mask_bits I_TYPE = 0170000;          // inode type field
inline constexpr mask_bits I_REGULAR = 0100000;       // regular file
inline constexpr mask_bits I_BLOCK_SPECIAL = 0060000; // block special file
inline constexpr mask_bits I_DIRECTORY = 0040000;     // directory file
inline constexpr mask_bits I_CHAR_SPECIAL = 0020000;  // character special file
inline constexpr mask_bits I_SET_UID_BIT = 0004000;   // set effective uid on exec
inline constexpr mask_bits I_SET_GID_BIT = 0002000;   // set effective gid on exec
inline constexpr mask_bits ALL_MODES = 0006777;       // all bits for user, group and others
inline constexpr mask_bits RWX_MODES = 0000777;       // RWX permission bits
inline constexpr mask_bits R_BIT = 0000004;           // read protection bit
inline constexpr mask_bits W_BIT = 0000002;           // write protection bit
inline constexpr mask_bits X_BIT = 0000001;           // execute protection bit
<<<<<<< HEAD
inline constexpr mask_bits I_NOT_ALLOC = 0000000;     // inode is free

// Ensure NIL_PTR from h/type.hpp is not redefined if it was there.
// The version from xinim::core_types.hpp is preferred.
// The line `inline constexpr char *NIL_PTR = nullptr;` was in the original `h/const.hpp`
// This might conflict if h/type.hpp also defines it or includes xinim::core_types.hpp which defines it.
// For this pass, I will remove the NIL_PTR definition from h/const.hpp to rely on the one from xinim::core_types.hpp (via h/type.hpp).
// Renamed BYTE to BYTE_MASK to avoid conflict with potential byte type.
// Renamed MAX_PATH to MAX_PATH_LEN for clarity.
=======
inline constexpr mask_bits I_NOT_ALLOC = 0000000;     // inode is free
>>>>>>> 7b2c89e6
<|MERGE_RESOLUTION|>--- conflicted
+++ resolved
@@ -24,13 +24,8 @@
 inline constexpr int D = 1;                // data segment index
 inline constexpr int S = 2;                // stack segment index
 
-<<<<<<< HEAD
 inline constexpr std::int32_t kMaxPLong = 2147483647; // maximum positive signed 32-bit long
 // Note: Original was 2147483647L. Changed to std::int32_t for clarity.
-=======
-inline constexpr int32_t kMaxPLong = 2147483647; // maximum positive signed 32-bit long
-// Note: Original was 2147483647L. Changed to int32_t for clarity.
->>>>>>> 7b2c89e6
 
 // Memory is allocated in clicks.
 inline constexpr int CLICK_SIZE = 0020; // allocation unit in bytes (16 in decimal)
@@ -66,11 +61,7 @@
 inline constexpr dev_nr BOOT_DEV = static_cast<dev_nr>(512);
 
 // Flag bits for i_mode in the inode.
-<<<<<<< HEAD
 // mask_bits is a Minix-specific type (uint16_t) from h/type.hpp
-=======
-// Changed from int to mask_bits (uint16_t) for type safety.
->>>>>>> 7b2c89e6
 inline constexpr mask_bits I_TYPE = 0170000;          // inode type field
 inline constexpr mask_bits I_REGULAR = 0100000;       // regular file
 inline constexpr mask_bits I_BLOCK_SPECIAL = 0060000; // block special file
@@ -83,7 +74,6 @@
 inline constexpr mask_bits R_BIT = 0000004;           // read protection bit
 inline constexpr mask_bits W_BIT = 0000002;           // write protection bit
 inline constexpr mask_bits X_BIT = 0000001;           // execute protection bit
-<<<<<<< HEAD
 inline constexpr mask_bits I_NOT_ALLOC = 0000000;     // inode is free
 
 // Ensure NIL_PTR from h/type.hpp is not redefined if it was there.
@@ -93,6 +83,3 @@
 // For this pass, I will remove the NIL_PTR definition from h/const.hpp to rely on the one from xinim::core_types.hpp (via h/type.hpp).
 // Renamed BYTE to BYTE_MASK to avoid conflict with potential byte type.
 // Renamed MAX_PATH to MAX_PATH_LEN for clarity.
-=======
-inline constexpr mask_bits I_NOT_ALLOC = 0000000;     // inode is free
->>>>>>> 7b2c89e6
