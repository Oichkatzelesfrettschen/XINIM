<<<<<<< HEAD
/**
 * @file alloc.cpp
 * @brief Physical memory allocator for the memory manager.
 *
 * This module keeps a list of free regions referred to as "holes" managed with
 * `std::vector`.
 * Memory is allocated in units of clicks using a first-fit
 * strategy. During system
 * initialisation the regions occupied by the kernel and memory manager are removed from the list so
 * they cannot be reused.
 */

#include "../h/const.hpp"
#include "../h/type.hpp" // This should define phys_clicks as uint64_t
#include "const.hpp"     // For NO_MEM
#include <algorithm>     // For std::lower_bound
#include <cstddef>       // For nullptr
#include <cstdint>       // For explicit uint64_t usage
#include <iterator>      // For std::begin/std::end
#include <vector>        // For std::vector

/**
 * @brief Descriptor for a free region of physical memory.
 */
struct Hole {
    uint64_t base; ///< Start address of the hole in clicks.
    uint64_t len;  ///< Length of the hole in clicks.
};

/// List of available holes managed with automatic storage.
static std::vector<Hole> hole_list;
/**
 * @brief Allocate a block from the hole list using first fit.
 *
 * @param clicks Number of clicks to allocate.
 * @return Base click address of the allocated block or ::NO_MEM.
 */
[[nodiscard]] uint64_t alloc_mem(uint64_t clicks) noexcept {
    for (std::size_t i = 0; i < hole_list.size(); ++i) {
        auto &hole = hole_list[i];
        if (hole.len >= clicks) {
            const uint64_t old_base = hole.base;
            hole.base += clicks;
            hole.len -= clicks;
            if (hole.len == 0) {
                hole_list.erase(hole_list.begin() + static_cast<ptrdiff_t>(i));
            }
            return old_base;
        }
    }
    return NO_MEM;
}
/**
 * @brief Return a block of memory to the allocator.
 *
 * @param base   Starting click of the block.
 * @param clicks Size of the block in clicks.
 */
void free_mem(uint64_t base, uint64_t clicks) noexcept {
    Hole new_hole{base, clicks};
    auto it = std::lower_bound(hole_list.begin(), hole_list.end(), base,
                               [](const Hole &h, uint64_t value) { return h.base < value; });
    auto idx = static_cast<std::size_t>(it - hole_list.begin());
    hole_list.insert(it, new_hole);
    merge(idx);
}

/**
 * @brief Merge a hole with adjacent holes if they are contiguous.
 *
 * @param idx Index of the
 * hole to merge within @ref hole_list.
 */
static void merge(std::size_t idx) noexcept {
    if (idx >= hole_list.size()) {
        return;
    }
    if (idx + 1 < hole_list.size() &&
        hole_list[idx].base + hole_list[idx].len == hole_list[idx + 1].base) {
        hole_list[idx].len += hole_list[idx + 1].len;
        hole_list.erase(hole_list.begin() + static_cast<ptrdiff_t>(idx + 1));
    }
    if (idx > 0 && hole_list[idx - 1].base + hole_list[idx - 1].len == hole_list[idx].base) {
        hole_list[idx - 1].len += hole_list[idx].len;
        hole_list.erase(hole_list.begin() + static_cast<ptrdiff_t>(idx));
    }
}

/**
 * @brief Return the size of the largest available hole.
 */
[[nodiscard]] uint64_t max_hole() noexcept {
    uint64_t max = 0;
    for (const auto &h : hole_list) {
        if (h.len > max) {
            max = h.len;
        }
    }
    return max;
}

/**
 * @brief Initialise the hole allocator with a single region.
 *
 * The hole list is prepared so that one entry spans the entire region
 * described by @p clicks.
 * Subsequent allocations carve from this entry,
 * and additional holes are inserted as regions are
 * freed.
 *
 * @param clicks Number of clicks available.
 */
void mem_init(uint64_t clicks) noexcept {
    hole_list.clear();
    hole_list.push_back({0, clicks});
}
=======
/**
 * @file alloc.cpp
 * @brief Physical memory allocator for the memory manager.
 *
 * This module keeps a list of free regions referred to as "holes" managed with
 * `std::list`. Memory is allocated in units of clicks using a first-fit
 * strategy. During system initialisation the regions occupied by the kernel and
 * memory manager are removed from the list so they cannot be reused.
 *
 * @ingroup memory
 */

#include "../h/const.hpp"
#include "../h/type.hpp" // This should define phys_clicks as uint64_t
#include "const.hpp"     // For NO_MEM
#include <cstddef>       // For nullptr
#include <cstdint>       // For explicit uint64_t usage
#include <iterator>      // For std::begin/std::end
#include <list>          // For std::list

/** Maximum number of entries initially reserved. */
constexpr int NR_HOLES = 128;

/**
 * @brief Descriptor for a free region of physical memory.
 *
 * Each descriptor represents ownership of a contiguous range expressed in
 * clicks.  The allocator retains ownership of all ::Hole instances; callers
 * receive only base addresses and lengths.
 *
 * Alignment is implicit: @c base and @c len are measured in clicks, so every
 * region is aligned to @c CLICK_SIZE bytes.
 *
 * @ingroup memory
 */
struct Hole {
    uint64_t base; ///< Start address of the hole in clicks.
    uint64_t len;  ///< Length of the hole in clicks.
};

/// List of available holes managed using RAII.
/**
 * The list acts as the allocator's free list, kept sorted by increasing base
 * address to facilitate merging of adjacent holes.
 *
 * @ingroup memory
 */
static std::list<Hole> hole_list;
/**
 * @brief Allocate a block from the hole list using first fit.
 *
 * Ownership of the physical range is transferred to the caller, who must later
 * return it with free_mem().  Because holes are described in click units, the
 * returned address and size are page aligned.
 *
 * @param clicks Number of clicks to allocate.
 * @return Base click address of the allocated block or ::NO_MEM.
 *
 * @ingroup memory
 */
[[nodiscard]] uint64_t alloc_mem(uint64_t clicks) noexcept {
    for (auto it = hole_list.begin(); it != hole_list.end(); ++it) {
        if (it->len >= clicks) {
            uint64_t old_base = it->base;
            it->base += clicks;
            it->len -= clicks;
            if (it->len == 0) {
                hole_list.erase(it);
            }
            return old_base;
        }
    }
    return NO_MEM;
}
/**
 * @brief Return a block of memory to the allocator.
 *
 * The caller relinquishes ownership of the range, which is inserted into the
 * free list and merged with neighbouring holes when possible.  The base and
 * size must observe the original click granularity.
 *
 * @param base   Starting click of the block.
 * @param clicks Size of the block in clicks.
 *
 * @ingroup memory
 */
void free_mem(uint64_t base, uint64_t clicks) noexcept {
    Hole new_hole{base, clicks};
    auto it = hole_list.begin();
    while (it != hole_list.end() && it->base < base) {
        ++it;
    }
    auto inserted = hole_list.insert(it, new_hole);
    merge(inserted);
}

/**
 * @brief Merge a hole with adjacent holes if they are contiguous.
 *
 * Operates entirely in click units to preserve page alignment.
 *
 * @param it Iterator pointing to the hole to merge.
 *
 * @ingroup memory
 */
static void merge(std::list<Hole>::iterator it) noexcept {
    if (it == hole_list.end()) {
        return;
    }
    auto next = std::next(it);
    if (next != hole_list.end() && it->base + it->len == next->base) {
        it->len += next->len;
        hole_list.erase(next);
    }
    if (it != hole_list.begin()) {
        auto prev = std::prev(it);
        if (prev->base + prev->len == it->base) {
            prev->len += it->len;
            hole_list.erase(it);
        }
    }
}

/**
 * @brief Return the size of the largest available hole.
 *
 * @return Length in clicks of the largest free region.
 *
 * @ingroup memory
 */
[[nodiscard]] uint64_t max_hole() noexcept {
    uint64_t max = 0;
    for (const auto &h : hole_list) {
        if (h.len > max) {
            max = h.len;
        }
    }
    return max;
}

/**
 * @brief Initialise the hole allocator with a single region.
 *
 * The hole table is prepared so that one hole spans the entire region
 * described by @p clicks.  Ownership of that region is recorded in the free
 * list; subsequent allocations carve out subranges while retaining alignment.
 *
 * @param clicks Number of clicks available.
 *
 * @ingroup memory
 */
void mem_init(uint64_t clicks) noexcept {
    hole_list.clear();
    hole_list.push_back({0, clicks});
}
>>>>>>> 572f7ffe
<|MERGE_RESOLUTION|>--- conflicted
+++ resolved
@@ -1,274 +1,160 @@
-<<<<<<< HEAD
-/**
- * @file alloc.cpp
- * @brief Physical memory allocator for the memory manager.
- *
- * This module keeps a list of free regions referred to as "holes" managed with
- * `std::vector`.
- * Memory is allocated in units of clicks using a first-fit
- * strategy. During system
- * initialisation the regions occupied by the kernel and memory manager are removed from the list so
- * they cannot be reused.
- */
-
-#include "../h/const.hpp"
-#include "../h/type.hpp" // This should define phys_clicks as uint64_t
-#include "const.hpp"     // For NO_MEM
-#include <algorithm>     // For std::lower_bound
-#include <cstddef>       // For nullptr
-#include <cstdint>       // For explicit uint64_t usage
-#include <iterator>      // For std::begin/std::end
-#include <vector>        // For std::vector
-
-/**
- * @brief Descriptor for a free region of physical memory.
- */
-struct Hole {
-    uint64_t base; ///< Start address of the hole in clicks.
-    uint64_t len;  ///< Length of the hole in clicks.
-};
-
-/// List of available holes managed with automatic storage.
-static std::vector<Hole> hole_list;
-/**
- * @brief Allocate a block from the hole list using first fit.
- *
- * @param clicks Number of clicks to allocate.
- * @return Base click address of the allocated block or ::NO_MEM.
- */
-[[nodiscard]] uint64_t alloc_mem(uint64_t clicks) noexcept {
-    for (std::size_t i = 0; i < hole_list.size(); ++i) {
-        auto &hole = hole_list[i];
-        if (hole.len >= clicks) {
-            const uint64_t old_base = hole.base;
-            hole.base += clicks;
-            hole.len -= clicks;
-            if (hole.len == 0) {
-                hole_list.erase(hole_list.begin() + static_cast<ptrdiff_t>(i));
-            }
-            return old_base;
-        }
-    }
-    return NO_MEM;
-}
-/**
- * @brief Return a block of memory to the allocator.
- *
- * @param base   Starting click of the block.
- * @param clicks Size of the block in clicks.
- */
-void free_mem(uint64_t base, uint64_t clicks) noexcept {
-    Hole new_hole{base, clicks};
-    auto it = std::lower_bound(hole_list.begin(), hole_list.end(), base,
-                               [](const Hole &h, uint64_t value) { return h.base < value; });
-    auto idx = static_cast<std::size_t>(it - hole_list.begin());
-    hole_list.insert(it, new_hole);
-    merge(idx);
-}
-
-/**
- * @brief Merge a hole with adjacent holes if they are contiguous.
- *
- * @param idx Index of the
- * hole to merge within @ref hole_list.
- */
-static void merge(std::size_t idx) noexcept {
-    if (idx >= hole_list.size()) {
-        return;
-    }
-    if (idx + 1 < hole_list.size() &&
-        hole_list[idx].base + hole_list[idx].len == hole_list[idx + 1].base) {
-        hole_list[idx].len += hole_list[idx + 1].len;
-        hole_list.erase(hole_list.begin() + static_cast<ptrdiff_t>(idx + 1));
-    }
-    if (idx > 0 && hole_list[idx - 1].base + hole_list[idx - 1].len == hole_list[idx].base) {
-        hole_list[idx - 1].len += hole_list[idx].len;
-        hole_list.erase(hole_list.begin() + static_cast<ptrdiff_t>(idx));
-    }
-}
-
-/**
- * @brief Return the size of the largest available hole.
- */
-[[nodiscard]] uint64_t max_hole() noexcept {
-    uint64_t max = 0;
-    for (const auto &h : hole_list) {
-        if (h.len > max) {
-            max = h.len;
-        }
-    }
-    return max;
-}
-
-/**
- * @brief Initialise the hole allocator with a single region.
- *
- * The hole list is prepared so that one entry spans the entire region
- * described by @p clicks.
- * Subsequent allocations carve from this entry,
- * and additional holes are inserted as regions are
- * freed.
- *
- * @param clicks Number of clicks available.
- */
-void mem_init(uint64_t clicks) noexcept {
-    hole_list.clear();
-    hole_list.push_back({0, clicks});
-}
-=======
-/**
- * @file alloc.cpp
- * @brief Physical memory allocator for the memory manager.
- *
- * This module keeps a list of free regions referred to as "holes" managed with
- * `std::list`. Memory is allocated in units of clicks using a first-fit
- * strategy. During system initialisation the regions occupied by the kernel and
- * memory manager are removed from the list so they cannot be reused.
- *
- * @ingroup memory
- */
-
-#include "../h/const.hpp"
-#include "../h/type.hpp" // This should define phys_clicks as uint64_t
-#include "const.hpp"     // For NO_MEM
-#include <cstddef>       // For nullptr
-#include <cstdint>       // For explicit uint64_t usage
-#include <iterator>      // For std::begin/std::end
-#include <list>          // For std::list
-
-/** Maximum number of entries initially reserved. */
-constexpr int NR_HOLES = 128;
-
-/**
- * @brief Descriptor for a free region of physical memory.
- *
- * Each descriptor represents ownership of a contiguous range expressed in
- * clicks.  The allocator retains ownership of all ::Hole instances; callers
- * receive only base addresses and lengths.
- *
- * Alignment is implicit: @c base and @c len are measured in clicks, so every
- * region is aligned to @c CLICK_SIZE bytes.
- *
- * @ingroup memory
- */
-struct Hole {
-    uint64_t base; ///< Start address of the hole in clicks.
-    uint64_t len;  ///< Length of the hole in clicks.
-};
-
-/// List of available holes managed using RAII.
-/**
- * The list acts as the allocator's free list, kept sorted by increasing base
- * address to facilitate merging of adjacent holes.
- *
- * @ingroup memory
- */
-static std::list<Hole> hole_list;
-/**
- * @brief Allocate a block from the hole list using first fit.
- *
- * Ownership of the physical range is transferred to the caller, who must later
- * return it with free_mem().  Because holes are described in click units, the
- * returned address and size are page aligned.
- *
- * @param clicks Number of clicks to allocate.
- * @return Base click address of the allocated block or ::NO_MEM.
- *
- * @ingroup memory
- */
-[[nodiscard]] uint64_t alloc_mem(uint64_t clicks) noexcept {
-    for (auto it = hole_list.begin(); it != hole_list.end(); ++it) {
-        if (it->len >= clicks) {
-            uint64_t old_base = it->base;
-            it->base += clicks;
-            it->len -= clicks;
-            if (it->len == 0) {
-                hole_list.erase(it);
-            }
-            return old_base;
-        }
-    }
-    return NO_MEM;
-}
-/**
- * @brief Return a block of memory to the allocator.
- *
- * The caller relinquishes ownership of the range, which is inserted into the
- * free list and merged with neighbouring holes when possible.  The base and
- * size must observe the original click granularity.
- *
- * @param base   Starting click of the block.
- * @param clicks Size of the block in clicks.
- *
- * @ingroup memory
- */
-void free_mem(uint64_t base, uint64_t clicks) noexcept {
-    Hole new_hole{base, clicks};
-    auto it = hole_list.begin();
-    while (it != hole_list.end() && it->base < base) {
-        ++it;
-    }
-    auto inserted = hole_list.insert(it, new_hole);
-    merge(inserted);
-}
-
-/**
- * @brief Merge a hole with adjacent holes if they are contiguous.
- *
- * Operates entirely in click units to preserve page alignment.
- *
- * @param it Iterator pointing to the hole to merge.
- *
- * @ingroup memory
- */
-static void merge(std::list<Hole>::iterator it) noexcept {
-    if (it == hole_list.end()) {
-        return;
-    }
-    auto next = std::next(it);
-    if (next != hole_list.end() && it->base + it->len == next->base) {
-        it->len += next->len;
-        hole_list.erase(next);
-    }
-    if (it != hole_list.begin()) {
-        auto prev = std::prev(it);
-        if (prev->base + prev->len == it->base) {
-            prev->len += it->len;
-            hole_list.erase(it);
-        }
-    }
-}
-
-/**
- * @brief Return the size of the largest available hole.
- *
- * @return Length in clicks of the largest free region.
- *
- * @ingroup memory
- */
-[[nodiscard]] uint64_t max_hole() noexcept {
-    uint64_t max = 0;
-    for (const auto &h : hole_list) {
-        if (h.len > max) {
-            max = h.len;
-        }
-    }
-    return max;
-}
-
-/**
- * @brief Initialise the hole allocator with a single region.
- *
- * The hole table is prepared so that one hole spans the entire region
- * described by @p clicks.  Ownership of that region is recorded in the free
- * list; subsequent allocations carve out subranges while retaining alignment.
- *
- * @param clicks Number of clicks available.
- *
- * @ingroup memory
- */
-void mem_init(uint64_t clicks) noexcept {
-    hole_list.clear();
-    hole_list.push_back({0, clicks});
-}
->>>>>>> 572f7ffe
+/**
+ * @file alloc.cpp
+ * @brief Physical memory allocator for the memory manager.
+ *
+ * This module keeps a list of free regions referred to as "holes" managed with
+ * `std::list`. Memory is allocated in units of clicks using a first-fit
+ * strategy. During system initialisation the regions occupied by the kernel and
+ * memory manager are removed from the list so they cannot be reused.
+ *
+ * @ingroup memory
+ */
+
+#include "../h/const.hpp"
+#include "../h/type.hpp" // This should define phys_clicks as uint64_t
+#include "const.hpp"     // For NO_MEM
+#include <cstddef>       // For nullptr
+#include <cstdint>       // For explicit uint64_t usage
+#include <iterator>      // For std::begin/std::end
+#include <list>          // For std::list
+
+/** Maximum number of entries initially reserved. */
+constexpr int NR_HOLES = 128;
+
+/**
+ * @brief Descriptor for a free region of physical memory.
+ *
+ * Each descriptor represents ownership of a contiguous range expressed in
+ * clicks. The allocator retains ownership of all ::Hole instances; callers
+ * receive only base addresses and lengths.
+ *
+ * Alignment is implicit: @c base and @c len are measured in clicks, so every
+ * region is aligned to @c CLICK_SIZE bytes.
+ *
+ * @ingroup memory
+ */
+struct Hole {
+    uint64_t base; ///< Start address of the hole in clicks.
+    uint64_t len;  ///< Length of the hole in clicks.
+};
+
+/// List of available holes managed using RAII.
+/**
+ * The list acts as the allocator's free list, kept sorted by increasing base
+ * address to facilitate merging of adjacent holes.
+ *
+ * @ingroup memory
+ */
+static std::list<Hole> hole_list;
+
+// Forward declaration for the merge function.
+static void merge(std::list<Hole>::iterator it) noexcept;
+
+/**
+ * @brief Allocate a block from the hole list using first fit.
+ *
+ * Ownership of the physical range is transferred to the caller, who must later
+ * return it with free_mem(). Because holes are described in click units, the
+ * returned address and size are page aligned.
+ *
+ * @param clicks Number of clicks to allocate.
+ * @return Base click address of the allocated block or ::NO_MEM.
+ *
+ * @ingroup memory
+ */
+[[nodiscard]] uint64_t alloc_mem(uint64_t clicks) noexcept {
+    for (auto it = hole_list.begin(); it != hole_list.end(); ++it) {
+        if (it->len >= clicks) {
+            uint64_t old_base = it->base;
+            it->base += clicks;
+            it->len -= clicks;
+            if (it->len == 0) {
+                hole_list.erase(it);
+            }
+            return old_base;
+        }
+    }
+    return NO_MEM;
+}
+
+/**
+ * @brief Return a block of memory to the allocator.
+ *
+ * The caller relinquishes ownership of the range, which is inserted into the
+ * free list and merged with neighbouring holes when possible. The base and
+ * size must observe the original click granularity.
+ *
+ * @param base   Starting click of the block.
+ * @param clicks Size of the block in clicks.
+ *
+ * @ingroup memory
+ */
+void free_mem(uint64_t base, uint64_t clicks) noexcept {
+    Hole new_hole{base, clicks};
+    auto it = hole_list.begin();
+    while (it != hole_list.end() && it->base < base) {
+        ++it;
+    }
+    auto inserted = hole_list.insert(it, new_hole);
+    merge(inserted);
+}
+
+/**
+ * @brief Merge a hole with adjacent holes if they are contiguous.
+ *
+ * Operates entirely in click units to preserve page alignment.
+ *
+ * @param it Iterator pointing to the hole to merge.
+ *
+ * @ingroup memory
+ */
+static void merge(std::list<Hole>::iterator it) noexcept {
+    if (it == hole_list.end()) {
+        return;
+    }
+    auto next = std::next(it);
+    if (next != hole_list.end() && it->base + it->len == next->base) {
+        it->len += next->len;
+        hole_list.erase(next);
+    }
+    if (it != hole_list.begin()) {
+        auto prev = std::prev(it);
+        if (prev->base + prev->len == it->base) {
+            prev->len += it->len;
+            hole_list.erase(it);
+        }
+    }
+}
+
+/**
+ * @brief Return the size of the largest available hole.
+ *
+ * @return Length in clicks of the largest free region.
+ *
+ * @ingroup memory
+ */
+[[nodiscard]] uint64_t max_hole() noexcept {
+    uint64_t max = 0;
+    for (const auto &h : hole_list) {
+        if (h.len > max) {
+            max = h.len;
+        }
+    }
+    return max;
+}
+
+/**
+ * @brief Initialise the hole allocator with a single region.
+ *
+ * The hole table is prepared so that one hole spans the entire region
+ * described by @p clicks. Ownership of that region is recorded in the free
+ * list; subsequent allocations carve out subranges while retaining alignment.
+ *
+ * @param clicks Number of clicks available.
+ *
+ * @ingroup memory
+ */
+void mem_init(uint64_t clicks) noexcept {
+    hole_list.clear();
+    hole_list.push_back({0, clicks});
+}