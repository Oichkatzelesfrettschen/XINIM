<<<<<<< HEAD
#pragma once
/**
 * @file alloc.hpp
 * @brief Interfaces for memory allocation used by the memory manager.
 */

#include <cstdint>

/**
 * @brief Allocate a block of physical memory measured in clicks.
 *
 * The allocator uses a first-fit policy on a `std::vector` of free holes.
 *
 * @param clicks Number of memory clicks to allocate.
 * @return Base click address of the allocated block or ::NO_MEM on failure.
 */
[[nodiscard]] uint64_t alloc_mem(uint64_t clicks) noexcept;

/**
 * @brief Free a previously allocated block of physical memory.
 *
 * @param base   Starting click of the block to free.
 * @param clicks Size of the block in clicks.
 */
void free_mem(uint64_t base, uint64_t clicks) noexcept;

/**
 * @brief Return the size of the largest available hole.
 */
[[nodiscard]] uint64_t max_hole() noexcept;

/**
 * @brief Initialise the hole allocator with a single region of memory.
 *
 * @param clicks Total number of clicks available.
 */
void mem_init(uint64_t clicks) noexcept;
=======
#pragma once
/**
 * @file alloc.hpp
 * @brief Interfaces for memory allocation used by the memory manager.
 *
 * The allocator maintains a free list of hole descriptors that track
 * unallocated physical regions.  Addresses and lengths are expressed in
 * clicks, a machine-dependent unit equal to @c CLICK_SIZE bytes, ensuring
 * that all allocations are page aligned.
 *
 * @ingroup memory
 */

#include <cstdint>

/**
 * @brief Allocate a block of physical memory measured in clicks.
 *
 * The allocator uses a first-fit policy on a list of free holes.  Ownership of
 * the reserved region is transferred to the caller, who must release it with
 * free_mem().  The base and size are aligned to @c CLICK_SIZE bytes.
 *
 * @param clicks Number of memory clicks to allocate.
 * @return Base click address of the allocated block or ::NO_MEM on failure.
 *
 * @ingroup memory
 */
[[nodiscard]] uint64_t alloc_mem(uint64_t clicks) noexcept;

/**
 * @brief Free a previously allocated block of physical memory.
 *
 * The caller relinquishes ownership of the region back to the allocator.  The
 * block must have been obtained from alloc_mem() and respect the original
 * click alignment.
 *
 * @param base   Starting click of the block to free.
 * @param clicks Size of the block in clicks.
 *
 * @ingroup memory
 */
void free_mem(uint64_t base, uint64_t clicks) noexcept;

/**
 * @brief Return the size of the largest available hole.
 *
 * @return Length in clicks of the largest free region.
 *
 * @ingroup memory
 */
[[nodiscard]] uint64_t max_hole() noexcept;

/**
 * @brief Initialise the hole allocator with a single region of memory.
 *
 * The allocator assumes ownership of the entire region and manages it via the
 * internal free list of hole descriptors.  Subsequent allocations carve out
 * subranges while preserving page alignment.
 *
 * @param clicks Total number of clicks available.
 *
 * @ingroup memory
 */
void mem_init(uint64_t clicks) noexcept;
>>>>>>> 572f7ffe
<|MERGE_RESOLUTION|>--- conflicted
+++ resolved
@@ -1,104 +1,64 @@
-<<<<<<< HEAD
-#pragma once
-/**
- * @file alloc.hpp
- * @brief Interfaces for memory allocation used by the memory manager.
- */
-
-#include <cstdint>
-
-/**
- * @brief Allocate a block of physical memory measured in clicks.
- *
- * The allocator uses a first-fit policy on a `std::vector` of free holes.
- *
- * @param clicks Number of memory clicks to allocate.
- * @return Base click address of the allocated block or ::NO_MEM on failure.
- */
-[[nodiscard]] uint64_t alloc_mem(uint64_t clicks) noexcept;
-
-/**
- * @brief Free a previously allocated block of physical memory.
- *
- * @param base   Starting click of the block to free.
- * @param clicks Size of the block in clicks.
- */
-void free_mem(uint64_t base, uint64_t clicks) noexcept;
-
-/**
- * @brief Return the size of the largest available hole.
- */
-[[nodiscard]] uint64_t max_hole() noexcept;
-
-/**
- * @brief Initialise the hole allocator with a single region of memory.
- *
- * @param clicks Total number of clicks available.
- */
-void mem_init(uint64_t clicks) noexcept;
-=======
-#pragma once
-/**
- * @file alloc.hpp
- * @brief Interfaces for memory allocation used by the memory manager.
- *
- * The allocator maintains a free list of hole descriptors that track
- * unallocated physical regions.  Addresses and lengths are expressed in
- * clicks, a machine-dependent unit equal to @c CLICK_SIZE bytes, ensuring
- * that all allocations are page aligned.
- *
- * @ingroup memory
- */
-
-#include <cstdint>
-
-/**
- * @brief Allocate a block of physical memory measured in clicks.
- *
- * The allocator uses a first-fit policy on a list of free holes.  Ownership of
- * the reserved region is transferred to the caller, who must release it with
- * free_mem().  The base and size are aligned to @c CLICK_SIZE bytes.
- *
- * @param clicks Number of memory clicks to allocate.
- * @return Base click address of the allocated block or ::NO_MEM on failure.
- *
- * @ingroup memory
- */
-[[nodiscard]] uint64_t alloc_mem(uint64_t clicks) noexcept;
-
-/**
- * @brief Free a previously allocated block of physical memory.
- *
- * The caller relinquishes ownership of the region back to the allocator.  The
- * block must have been obtained from alloc_mem() and respect the original
- * click alignment.
- *
- * @param base   Starting click of the block to free.
- * @param clicks Size of the block in clicks.
- *
- * @ingroup memory
- */
-void free_mem(uint64_t base, uint64_t clicks) noexcept;
-
-/**
- * @brief Return the size of the largest available hole.
- *
- * @return Length in clicks of the largest free region.
- *
- * @ingroup memory
- */
-[[nodiscard]] uint64_t max_hole() noexcept;
-
-/**
- * @brief Initialise the hole allocator with a single region of memory.
- *
- * The allocator assumes ownership of the entire region and manages it via the
- * internal free list of hole descriptors.  Subsequent allocations carve out
- * subranges while preserving page alignment.
- *
- * @param clicks Total number of clicks available.
- *
- * @ingroup memory
- */
-void mem_init(uint64_t clicks) noexcept;
->>>>>>> 572f7ffe
+#pragma once
+/**
+ * @file alloc.hpp
+ * @brief Interfaces for memory allocation used by the memory manager.
+ *
+ * The allocator maintains a free list of hole descriptors that track
+ * unallocated physical regions. Addresses and lengths are expressed in
+ * clicks, a machine-dependent unit equal to @c CLICK_SIZE bytes, ensuring
+ * that all allocations are page aligned.
+ *
+ * @ingroup memory
+ */
+
+#include <cstdint>
+
+/**
+ * @brief Allocate a block of physical memory measured in clicks.
+ *
+ * The allocator uses a first-fit policy on a list of free holes. Ownership of
+ * the reserved region is transferred to the caller, who must release it with
+ * free_mem(). The base and size are aligned to @c CLICK_SIZE bytes.
+ *
+ * @param clicks Number of memory clicks to allocate.
+ * @return Base click address of the allocated block or ::NO_MEM on failure.
+ *
+ * @ingroup memory
+ */
+[[nodiscard]] uint64_t alloc_mem(uint64_t clicks) noexcept;
+
+/**
+ * @brief Free a previously allocated block of physical memory.
+ *
+ * The caller relinquishes ownership of the region back to the allocator. The
+ * block must have been obtained from alloc_mem() and respect the original
+ * click alignment.
+ *
+ * @param base   Starting click of the block to free.
+ * @param clicks Size of the block in clicks.
+ *
+ * @ingroup memory
+ */
+void free_mem(uint64_t base, uint64_t clicks) noexcept;
+
+/**
+ * @brief Return the size of the largest available hole.
+ *
+ * @return Length in clicks of the largest free region.
+ *
+ * @ingroup memory
+ */
+[[nodiscard]] uint64_t max_hole() noexcept;
+
+/**
+ * @brief Initialise the hole allocator with a single region of memory.
+ *
+ * The allocator assumes ownership of the entire region and manages it via the
+ * internal free list of hole descriptors. Subsequent allocations carve out
+ * subranges while preserving page alignment.
+ *
+ * @param clicks Total number of clicks available.
+ *
+ * @ingroup memory
+ */
+void mem_init(uint64_t clicks) noexcept;