###############################################################################
# Project-wide .gitignore — reconciled 2025-06-23
#
# Ordering & precedence:
# • Directory rules (trailing “/”) come first.
# • Generic glob patterns follow next.
# • More specific overrides can follow later.
# • Later rules override earlier ones.
###############################################################################

<<<<<<< HEAD
# ── 1. Build & tool-chain artefacts ──────────────────────────────────────────
**/build/                     # any “build” dir (out-of-source CMake, Meson…)
build/                        # top-level build tree
build*/                       # build variants like build_debug/
builds/                       # aggregated build artifacts
bin/                          # root-level binaries
*/bin/                        # per-module bin/
=======
# ── 1. Build & tool-chain artifacts ───────────────────────────────────────────
**/build/                     # any “build” dir (out-of-source CMake, Meson…)
**/build*/                    # catch “build”, “build_debug” etc.
build/                        # top-level build tree
builds/                       # alternate plural naming
bin/                          # root-level binaries
*/bin/                        # per-module bin/
>>>>>>> aa53854b

# ── 2. Compiler outputs & binaries ───────────────────────────────────────────
*.o                           # object files
*.a                           # static archives
*.s~                          # assembly backups
*.exe                         # Windows executables
*.out                         # Unix executables
*.elf                         # ELF binaries
*.bin                         # raw binaries

<<<<<<< HEAD
# ── 3. CMake generated files ────────────────────────────────────────────────
CMakeFiles/
*/CMakeFiles/
CMakeCache.txt
cmake_install.cmake           # install script generator
=======
# ── 3. CMake generated files ─────────────────────────────────────────────────
CMakeFiles/
*/CMakeFiles/
CMakeCache.txt
cmake_install.cmake           # install script generator
>>>>>>> aa53854b

# ── 4. Documentation generators ───────────────────────────────────────────────
docs/doxygen/                 # Doxygen HTML/LaTeX output
docs/sphinx/html/
docs/sphinx/_build/

# ── 5. Logs, reports & temporary files ───────────────────────────────────────
*.log
*.tmp
*.d
analysis_*.txt                # analysis reports
analysis_*_fresh.*
perf.csv
output.txt
*_output.txt
*.txt

# ── 6. Language & tool caches ─────────────────────────────────────────────────
__pycache__/                  # Python byte-code cache
.cache/                       # user-level build caches
*.DS_Store                    # macOS metadata

# ── 7. Editor & IDE backups ──────────────────────────────────────────────────
*.idx
*.swp
*.bak
*~                            # generic “tilde” backups

# ── 8. Local test artifacts ─────────────────────────────────────────────────
ls_test                       # ad-hoc test binary
**/ls_test                    # ignore in subdirectories<|MERGE_RESOLUTION|>--- conflicted
+++ resolved
@@ -1,81 +1,63 @@
-###############################################################################
-# Project-wide .gitignore — reconciled 2025-06-23
-#
-# Ordering & precedence:
-# • Directory rules (trailing “/”) come first.
-# • Generic glob patterns follow next.
-# • More specific overrides can follow later.
-# • Later rules override earlier ones.
-###############################################################################
-
-<<<<<<< HEAD
-# ── 1. Build & tool-chain artefacts ──────────────────────────────────────────
-**/build/                     # any “build” dir (out-of-source CMake, Meson…)
-build/                        # top-level build tree
-build*/                       # build variants like build_debug/
-builds/                       # aggregated build artifacts
-bin/                          # root-level binaries
-*/bin/                        # per-module bin/
-=======
-# ── 1. Build & tool-chain artifacts ───────────────────────────────────────────
-**/build/                     # any “build” dir (out-of-source CMake, Meson…)
-**/build*/                    # catch “build”, “build_debug” etc.
-build/                        # top-level build tree
-builds/                       # alternate plural naming
-bin/                          # root-level binaries
-*/bin/                        # per-module bin/
->>>>>>> aa53854b
-
-# ── 2. Compiler outputs & binaries ───────────────────────────────────────────
-*.o                           # object files
-*.a                           # static archives
-*.s~                          # assembly backups
-*.exe                         # Windows executables
-*.out                         # Unix executables
-*.elf                         # ELF binaries
-*.bin                         # raw binaries
-
-<<<<<<< HEAD
-# ── 3. CMake generated files ────────────────────────────────────────────────
-CMakeFiles/
-*/CMakeFiles/
-CMakeCache.txt
-cmake_install.cmake           # install script generator
-=======
-# ── 3. CMake generated files ─────────────────────────────────────────────────
-CMakeFiles/
-*/CMakeFiles/
-CMakeCache.txt
-cmake_install.cmake           # install script generator
->>>>>>> aa53854b
-
-# ── 4. Documentation generators ───────────────────────────────────────────────
-docs/doxygen/                 # Doxygen HTML/LaTeX output
-docs/sphinx/html/
-docs/sphinx/_build/
-
-# ── 5. Logs, reports & temporary files ───────────────────────────────────────
-*.log
-*.tmp
-*.d
-analysis_*.txt                # analysis reports
-analysis_*_fresh.*
-perf.csv
-output.txt
-*_output.txt
-*.txt
-
-# ── 6. Language & tool caches ─────────────────────────────────────────────────
-__pycache__/                  # Python byte-code cache
-.cache/                       # user-level build caches
-*.DS_Store                    # macOS metadata
-
-# ── 7. Editor & IDE backups ──────────────────────────────────────────────────
-*.idx
-*.swp
-*.bak
-*~                            # generic “tilde” backups
-
-# ── 8. Local test artifacts ─────────────────────────────────────────────────
-ls_test                       # ad-hoc test binary
+###############################################################################
+# Project-wide .gitignore — reconciled 2025-06-23
+#
+# Ordering & precedence:
+# • Directory rules (trailing “/”) come first.
+# • Generic glob patterns follow next.
+# • More specific overrides can follow later.
+# • Later rules override earlier ones.
+###############################################################################
+
+# ── 1. Build & tool-chain artifacts ───────────────────────────────────────────
+**/build/                     # any “build” dir (out-of-source CMake, Meson…)
+**/build*/                    # catch “build”, “build_debug” etc.
+build/                        # top-level build tree
+builds/                       # alternate plural naming
+bin/                          # root-level binaries
+*/bin/                        # per-module bin/
+
+# ── 2. Compiler outputs & binaries ───────────────────────────────────────────
+*.o                           # object files
+*.a                           # static archives
+*.s~                          # assembly backups
+*.exe                         # Windows executables
+*.out                         # Unix executables
+*.elf                         # ELF binaries
+*.bin                         # raw binaries
+
+# ── 3. CMake generated files ─────────────────────────────────────────────────
+CMakeFiles/
+*/CMakeFiles/
+CMakeCache.txt
+cmake_install.cmake           # install script generator
+
+# ── 4. Documentation generators ───────────────────────────────────────────────
+docs/doxygen/                 # Doxygen HTML/LaTeX output
+docs/sphinx/html/
+docs/sphinx/_build/
+
+# ── 5. Logs, reports & temporary files ───────────────────────────────────────
+*.log
+*.tmp
+*.d
+analysis_*.txt                # analysis reports
+analysis_*_fresh.*
+perf.csv
+output.txt
+*_output.txt
+*.txt
+
+# ── 6. Language & tool caches ─────────────────────────────────────────────────
+__pycache__/                  # Python byte-code cache
+.cache/                       # user-level build caches
+*.DS_Store                    # macOS metadata
+
+# ── 7. Editor & IDE backups ──────────────────────────────────────────────────
+*.idx
+*.swp
+*.bak
+*~                            # generic “tilde” backups
+
+# ── 8. Local test artifacts ─────────────────────────────────────────────────
+ls_test                       # ad-hoc test binary
 **/ls_test                    # ignore in subdirectories