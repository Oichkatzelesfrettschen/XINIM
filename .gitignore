--- conflicted
+++ resolved
@@ -1,70 +1,60 @@
-<<<<<<< HEAD
-# Ignore build artifacts and directories
-build/
-*/build/
-
-# Ignore compiled executables and binaries
-*.exe
-*.out
-*.elf
-*.bin
-ls_test
-*/ls_test
-=======
-###############################################################################
-#  Project-wide .gitignore — reconciled 2025-06-23
-#
-#  Ordering & precedence
-#  ─────────────────────
-#  • Directory rules (trailing “/”) come first.
-#  • Generic glob patterns follow next.
-#  • More specific overrides can appear later if ever needed.
-#  • Later rules win over earlier ones per Git’s precedence ladder. :contentReference[oaicite:1]{index=1}
-###############################################################################
->>>>>>> c6dfc85f
-
-# ── 1. Build & tool-chain artefacts ──────────────────────────────────────────
-**/build/                     # any “build” dir (out-of-source CMake, Meson…) :contentReference[oaicite:2]{index=2}
-build/                        # top-level build tree
-bin/                          # root-level binaries
-*/bin/                        # per-module bin/
-
-# ── 2. Compiler outputs ──────────────────────────────────────────────────────
-*.o                           # object files :contentReference[oaicite:3]{index=3}
-*.a                           # static archives (added for completeness) :contentReference[oaicite:4]{index=4}
-*.s~                          # assembly backups
-
-# ── 3. CMake generated files ────────────────────────────────────────────────
-CMakeFiles/                   # generator state dir
-CMakeCache.txt
-cmake_install.cmake           # install script generator :contentReference[oaicite:5]{index=5}
-
-# ── 4. Documentation generators ─────────────────────────────────────────────
-docs/doxygen/                 # Doxygen HTML/LaTeX output :contentReference[oaicite:6]{index=6}
-docs/sphinx/html/
-docs/sphinx/_build/
-
-# ── 5. Logs, reports & temporary files ──────────────────────────────────────
-*.log
-*.tmp
-*.d
-analysis_*.txt                # analysis reports
-analysis_*_fresh.*
-perf.csv
-output.txt
-*_output.txt
-*.txt
-
-# ── 6. Language & tool caches ───────────────────────────────────────────────
-__pycache__/                  # Python byte-code cache :contentReference[oaicite:7]{index=7}
-/.cache/                      # user-level build caches
-*.DS_Store                    # macOS Finder metadata (any depth) :contentReference[oaicite:8]{index=8}
-
-# ── 7. Editor & IDE backups ─────────────────────────────────────────────────
-*.idx
-*.swp
-*.bak
-*~                             # generic “tilde” backups
-
-# ── 8. Local test artefacts ─────────────────────────────────────────────────
-ls_test                       # ad-hoc test binary
+###############################################################################
+#  Project-wide .gitignore — reconciled 2025-06-23
+#
+#  Ordering & precedence
+#  • Directory rules (trailing “/”) come first.
+#  • Generic glob patterns follow next.
+#  • More specific overrides can follow later.
+#  • Later rules override earlier ones.
+###############################################################################
+
+# ── 1. Build & tool-chain artefacts ──────────────────────────────────────────
+**/build/                     # any “build” dir (out-of-source CMake, Meson…)
+build/                        # top-level build tree
+bin/                          # root-level binaries
+*/bin/                        # per-module bin/
+
+# ── 2. Compiler outputs & binaries ──────────────────────────────────────────
+*.o                           # object files
+*.a                           # static archives
+*.s~                          # assembly backups
+*.exe                         # Windows executables
+*.out                         # Unix executables
+*.elf                         # ELF binaries
+*.bin                         # raw binaries
+
+# ── 3. CMake generated files ────────────────────────────────────────────────
+CMakeFiles/
+CMakeCache.txt
+cmake_install.cmake           # install script generator
+
+# ── 4. Documentation generators ─────────────────────────────────────────────
+docs/doxygen/                 # Doxygen HTML/LaTeX output
+docs/sphinx/html/
+docs/sphinx/_build/
+
+# ── 5. Logs, reports & temporary files ──────────────────────────────────────
+*.log
+*.tmp
+*.d
+analysis_*.txt                # analysis reports
+analysis_*_fresh.*
+perf.csv
+output.txt
+*_output.txt
+*.txt
+
+# ── 6. Language & tool caches ───────────────────────────────────────────────
+__pycache__/                  # Python byte-code cache
+.cache/                       # user-level build caches
+*.DS_Store                    # macOS metadata
+
+# ── 7. Editor & IDE backups ─────────────────────────────────────────────────
+*.idx
+*.swp
+*.bak
+*~                            # generic “tilde” backups
+
+# ── 8. Local test artefacts ─────────────────────────────────────────────────
+ls_test                       # ad-hoc test binary
+**/ls_test                    # ignore in subdirectories