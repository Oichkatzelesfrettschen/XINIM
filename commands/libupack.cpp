--- conflicted
+++ resolved
@@ -5,11 +5,8 @@
 >>>*/
 
 #include <string_view>
-<<<<<<< HEAD
-=======
 #include <cstdlib>   // for exit
 #include <unistd.h>  // for read, write
->>>>>>> a1113bad
 char *table[] = {"push ax",
                  "ret",
                  "mov bp,sp",
@@ -138,17 +135,12 @@
 char input[IBUFSIZE + 1];
 char output[OBUFSIZE + 1];
 
-<<<<<<< HEAD
-int main() {
-    int n, count;
-=======
 // Forward declaration of the unpack routine.
 static int unpack88(char* inp, char* outp);
 
 int main() {
     int n;          // number of bytes read from stdin
     int count;      // count of bytes produced by unpack88
->>>>>>> a1113bad
 
     while (1) {
         n = read(0, input, IBUFSIZE);
@@ -158,12 +150,6 @@
         count = unpack88(input, output);
         n = write(1, output, count);
     }
-<<<<<<< HEAD
-
-    return 0; // unreachable
-}
-=======
->>>>>>> a1113bad
 
     return 0; // unreachable
 }
