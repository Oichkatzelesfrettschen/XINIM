/*<<< WORK-IN-PROGRESS MODERNIZATION HEADER
  This repository is a work in progress to reproduce the
  original MINIX simplicity on modern 32-bit and 64-bit
  ARM and x86/x86_64 hardware using C++17.
>>>*/

#include "errno.hpp"
#include "setjmp.hpp"
#include "sh.hpp"
#include "signal.hpp"

/* -------- exec.cpp -------- */
/* #include "sh.hpp" */

/*
 * execute tree
 */

static char *signame[] = {
    "Signal 0",
    "Hangup",
    NULL, /* interrupt */
    "Quit",
    "Illegal instruction",
    "Trace/BPT trap",
    "abort",
    "EMT trap",
    "Floating exception",
    "Killed",
    "Bus error",
    "Memory fault",
    "Bad system call",
    NULL, /* broken pipe */
    "Alarm clock",
    "Terminated",
};
#define NSIGNAL (sizeof(signame) / sizeof(signame[0]))

static struct op *findcase();
static void brkset();
static void echo();
static int forkexec();
static int parent();

int execute(t, pin, pout, act)
register struct op *t;
int *pin, *pout;
int act;
{
    register struct op *t1;
    int i, pv[2], rv, child, a;
    char *cp, **wp, **wp2;
    struct var *vp;
    struct brkcon bc;

    if (t == NULL)
        return (0);
    rv = 0;
    a = areanum++;
    wp = (wp2 = t->words) != NULL ? eval(wp2, DOALL) : NULL;

    switch (t->type) {
    case TPAREN:
    case TCOM:
        rv = forkexec(t, pin, pout, act, wp, &child);
        if (child) {
            exstat = rv;
            leave();
        }
        break;

    case TPIPE:
        if ((rv = openpipe(pv)) < 0)
            break;
        pv[0] = remap(pv[0]);
        pv[1] = remap(pv[1]);
        (void)execute(t->left, pin, pv, 0);
        rv = execute(t->right, pv, pout, 0);
        break;

    case TLIST:
        (void)execute(t->left, pin, pout, 0);
        rv = execute(t->right, pin, pout, 0);
        break;

    case TASYNC:
        i = parent();
        if (i != 0) {
            if (i != -1) {
                if (pin != NULL)
                    closepipe(pin);
                if (talking) {
                    prs(putn(i));
                    prs("\n");
                }
            } else
                rv = -1;
            setstatus(rv);
        } else {
            signal(SIGINT, SIG_IGN);
            signal(SIGQUIT, SIG_IGN);
            if (talking)
                signal(SIGTERM, SIG_DFL);
            talking = 0;
            if (pin == NULL) {
                close(0);
                open("/dev/null", 0);
            }
            exit(execute(t->left, pin, pout, FEXEC));
        }
        break;

    case TOR:
    case TAND:
        rv = execute(t->left, pin, pout, 0);
        if ((t1 = t->right) != NULL && (rv == 0) == (t->type == TAND))
            rv = execute(t1, pin, pout, 0);
        break;

    case TFOR:
        if (wp == NULL) {
            wp = dolv + 1;
            if ((i = dolc - 1) < 0)
                i = 0;
        } else
            i = -1;
        vp = lookup(t->str);
        while (setjmp(bc.brkpt))
            if (isbreak)
                goto broken;
        brkset(&bc);
        for (t1 = t->left; i-- && *wp != NULL;) {
            setval(vp, *wp++);
            rv = execute(t1, pin, pout, 0);
        }
        brklist = brklist->nextlev;
        break;

    case TWHILE:
    case TUNTIL:
        while (setjmp(bc.brkpt))
            if (isbreak)
                goto broken;
        brkset(&bc);
        t1 = t->left;
        while ((execute(t1, pin, pout, 0) == 0) == (t->type == TWHILE))
            rv = execute(t->right, pin, pout, 0);
        brklist = brklist->nextlev;
        break;

    case TIF:
    case TELIF:
        rv = !execute(t->left, pin, pout, 0) ? execute(t->right->left, pin, pout, 0)
                                             : execute(t->right->right, pin, pout, 0);
        break;

    case TCASE:
        if ((cp = evalstr(t->str, DOSUB | DOTRIM)) == 0)
            cp = "";
        if ((t1 = findcase(t->left, cp)) != NULL)
            rv = execute(t1, pin, pout, 0);
        break;

    case TBRACE:
        /*
                if (iopp = t->ioact)
                    while (*iopp)
                        if (iosetup(*iopp++, pin!=NULL, pout!=NULL)) {
                            rv = -1;
                            break;
                        }
        */
        if (rv >= 0 && (t1 = t->left))
            rv = execute(t1, pin, pout, 0);
        break;
    }

broken:
    t->words = wp2;
    isbreak = 0;
    freearea(areanum);
    areanum = a;
    if (intr) {
        closeall();
        fail();
    }
    return (rv);
}

static int forkexec(t, pin, pout, act, wp, pforked)
register struct op *t;
int *pin, *pout;
int act;
char **wp;
int *pforked;
{
    int i, rv, (*shcom)();
    int doexec();
    register int f;
    char *cp;
    struct ioword **iopp;
    int resetsig;

    resetsig = 0;
    *pforked = 0;
    shcom = NULL;
    rv = -1; /* system-detected error */
    if (t->type == TCOM) {
        /* strip all initial assignments */
        /* not correct wrt PATH=yyy command  etc */
        if (flag['x'])
            echo(wp);
        while ((cp = *wp++) != NULL && assign(cp, COPYV))
            ;
        wp--;
        if (cp == NULL && t->ioact == NULL)
            return (setstatus(0));
        else
            shcom = inbuilt(cp);
    }
    t->words = wp;
    f = act;
    if (shcom == NULL && (f & FEXEC) == 0) {
        i = parent();
        if (i != 0) {
            if (i == -1)
                return (rv);
            if (pin != NULL)
                closepipe(pin);
            return (pout == NULL ? setstatus(waitfor(i, 0)) : 0);
        }
        if (talking) {
            signal(SIGINT, SIG_IGN);
            signal(SIGQUIT, SIG_IGN);
            resetsig = 1;
        }
        talking = 0;
        intr = 0;
        (*pforked)++;
        brklist = 0;
        execflg = 0;
    }
#ifdef COMPIPE
    if ((pin != NULL || pout != NULL) && shcom != NULL && shcom != doexec) {
        err("piping to/from shell builtins not yet done");
        return (-1);
    }
#endif
    if (pin != NULL) {
        dup2(pin[0], 0);
        closepipe(pin);
    }
    if (pout != NULL) {
        dup2(pout[1], 1);
        closepipe(pout);
    }
    if ((iopp = t->ioact) != NULL) {
        if (shcom != NULL && shcom != doexec) {
            prs(cp);
            err(": cannot redirect shell command");
            return (-1);
        }
        while (*iopp)
            if (iosetup(*iopp++, pin != NULL, pout != NULL))
                return (rv);
    }
    if (shcom)
        return (setstatus((*shcom)(t)));
    /* should use FIOCEXCL */
    for (i = FDBASE; i < NOFILE; i++)
        close(i);
    if (t->type == TPAREN)
        exit(execute(t->left, nullptr, nullptr, FEXEC));
    if (resetsig) {
        signal(SIGINT, SIG_DFL);
        signal(SIGQUIT, SIG_DFL);
    }
    if (wp[0] == NULL)
        exit(0);
    cp = rexecve(wp[0], wp, makenv(wp));
    prs(wp[0]);
    prs(": ");
    warn(cp);
    if (!execflg)
        trap[0] = NULL;
    leave();
    /* NOTREACHED */
}

/*
 * common actions when creating a new child
 */
static int parent() {
    register int i;

    i = fork();
    if (i != 0) {
        if (i == -1)
            warn("try again");
        setval(lookup("!"), putn(i));
    }
    return (i);
}

/*
 * 0< 1> are ignored as required
 * within pipelines.
 */
iosetup(iop, pipein, pipeout) register struct ioword *iop;
int pipein, pipeout;
{
    register u;
    char *cp, *msg;

    if (iop->io_unit == IODEFAULT) /* take default */
        iop->io_unit = iop->io_flag & (IOREAD | IOHERE) ? 0 : 1;
    if (pipein && iop->io_unit == 0)
        return (0);
    if (pipeout && iop->io_unit == 1)
        return (0);
    msg = iop->io_flag & (IOREAD | IOHERE) ? "open" : "create";
    if ((iop->io_flag & IOHERE) == 0) {
        cp = iop->io_un.io_name;
        if ((cp = evalstr(cp, DOSUB | DOTRIM)) == NULL)
            return (1);
    }
    if (iop->io_flag & IODUP) {
        if (cp[1] || !digit(*cp) && *cp != '-') {
            prs(cp);
            err(": illegal >& argument");
            return (1);
        }
        if (*cp == '-')
            iop->io_flag = IOCLOSE;
        iop->io_flag &= ~(IOREAD | IOWRITE);
    }
    switch (iop->io_flag) {
    case IOREAD:
        u = open(cp, 0);
        break;

    case IOHERE:
    case IOHERE | IOXHERE:
        u = herein(iop->io_un.io_here, iop->io_flag & IOXHERE);
        cp = "here file";
        break;

    case IOWRITE | IOCAT:
        if ((u = open(cp, 1)) >= 0) {
            lseek(u, (long)0, 2);
            break;
        }
    case IOWRITE:
        u = creat(cp, 0666);
        break;

    case IODUP:
        u = dup2(*cp - '0', iop->io_unit);
        break;

    case IOCLOSE:
        close(iop->io_unit);
        return (0);
    }
    if (u < 0) {
        prs(cp);
        prs(": cannot ");
        warn(msg);
        return (1);
    } else {
        if (u != iop->io_unit) {
            dup2(u, iop->io_unit);
            close(u);
        }
    }
    return (0);
}

static void echo(wp) register char **wp;
{
    register i;

    prs("+");
    for (i = 0; wp[i]; i++) {
        if (i)
            prs(" ");
        prs(wp[i]);
    }
    prs("\n");
}

static struct op **find1case(t, w)
struct op *t;
char *w;
{
    register struct op *t1;
    struct op **tp;
    register char **wp, *cp;

    if (t == NULL)
        return (NULL);
    if (t->type == TLIST) {
        if ((tp = find1case(t->left, w)) != NULL)
            return (tp);
        t1 = t->right; /* TPAT */
    } else
        t1 = t;
    for (wp = t1->words; *wp;)
        if ((cp = evalstr(*wp++, DOSUB)) && gmatch(w, cp))
            return (&t1->left);
    return (NULL);
}

static struct op *findcase(t, w)
struct op *t;
char *w;
{
    register struct op **tp;

    return ((tp = find1case(t, w)) != NULL ? *tp : NULL);
}

/*
 * Enter a new loop level (marked for break/continue).
 */
static void brkset(bc) struct brkcon *bc;
{
    bc->nextlev = brklist;
    brklist = bc;
}

/*
 * Wait for the last process created.
 * Print a message for each process found
 * that was killed by a signal.
 * Ignore interrupt signals while waiting
 * unless `canintr' is true.
 */
int waitfor(lastpid, canintr)
register int lastpid;
int canintr;
{
    register int pid, rv;
    int s;

    rv = 0;
    do {
        pid = wait(&s);
        if (pid == -1) {
            if (errno != ErrorCode::EINTR || canintr)
                break;
        } else {
            if ((rv = WAITSIG(s)) != 0) {
                if (rv < NSIGNAL) {
                    if (signame[rv] != NULL) {
                        if (pid != lastpid) {
                            prn(pid);
                            prs(": ");
                        }
                        prs(signame[rv]);
                    }
                } else {
                    if (pid != lastpid) {
                        prn(pid);
                        prs(": ");
                    }
                    prs("Signal ");
                    prn(rv);
                    prs(" ");
                }
                if (WAITCORE(s))
                    prs(" - core dumped");
                prs("\n");
                rv = -1;
            } else
                rv = WAITVAL(s);
        }
        /* Special patch for MINIX: sync before each command */
        sync();
    } while (pid != lastpid);
    return (rv);
}

int setstatus(s)
register int s;
{
    exstat = s;
    setval(lookup("?"), putn(s));
    return (s);
}

/*
 * PATH-searching interface to execve.
 * If getenv("PATH") were kept up-to-date,
 * execvp might be used.
 */
char *rexecve(c, v, envp)
char *c, **v, **envp;
{
    register int i;
    register char *sp, *tp;
    int eacces = 0, asis = 0;
    extern int errno;

    sp = any('/', c) ? "" : path->value;
    asis = *sp == '\0';
    while (asis || *sp != '\0') {
        asis = 0;
        tp = e.linep;
        for (; *sp != '\0'; tp++)
            if ((*tp = *sp++) == ':') {
                asis = *sp == '\0';
                break;
            }
        if (tp != e.linep)
            *tp++ = '/';
        for (i = 0; (*tp++ = c[i++]) != '\0';)
            ;
        execve(e.linep, v, envp);
        switch (errno) {
        case ErrorCode::ENOEXEC:
            *v = e.linep;
            tp = *--v;
            *v = "/bin/sh";
            execve(*v, v, envp);
            *v = tp;
            return ("no Shell");

        case ErrorCode::ENOMEM:
            return ("program too big");

        case ErrorCode::E2BIG:
            return ("argument list too long");

        case ErrorCode::EACCES:
            eacces++;
            break;
        }
    }
    return (errno == ErrorCode::ENOENT ? "not found" : "cannot execute");
}

/*
 * Run the command produced by generator `f'
 * applied to stream `arg'.
 */
run(arg, f) struct ioarg arg;
int (*f)();
{
    struct op *otree;
    struct wdblock *swdlist;
    struct wdblock *siolist;
    jmp_buf ev, rt;
    jmp_buf *ofail;
    int rv;

    areanum++;
    swdlist = wdlist;
    siolist = iolist;
    otree = outtree;
    ofail = failpt;
    rv = -1;
    errpt = &ev;
    if (newenv(setjmp(ev)) == 0) {
        wdlist = 0;
        iolist = 0;
        pushio(arg, f);
        e.iobase = e.iop;
        yynerrs = 0;
<<<<<<< HEAD
        if (setjmp(failpt = rt) == 0 && yyparse() == 0)
            rv = execute(outtree, nullptr, nullptr, 0);
=======
        failpt = &rt;
        if (setjmp(rt) == 0 && yyparse() == 0)
            rv = execute(outtree, NOPIPE, NOPIPE, 0);
>>>>>>> 3e0e02c7
        quitenv();
    }
    wdlist = swdlist;
    iolist = siolist;
    failpt = ofail;
    outtree = otree;
    freearea(areanum--);
    return (rv);
}

/* -------- do.cpp -------- */
/* #include "sh.hpp" */

/*
 * built-in commands: doX
 */

static void rdexp();
static void badid();
static int brkcontin();

dolabel() { return (0); }

dochdir(t) register struct op *t;
{
    register char *cp, *er;

    if ((cp = t->words[1]) == NULL && (cp = homedir->value) == NULL)
        er = ": no home directory";
    else if (chdir(cp) < 0)
        er = ": bad directory";
    else
        return (0);
    prs(cp != NULL ? cp : "cd");
    err(er);
    return (1);
}

doshift(t) register struct op *t;
{
    register n;

    n = t->words[1] ? getn(t->words[1]) : 1;
    if (dolc < n) {
        err("nothing to shift");
        return (1);
    }
    dolv[n] = dolv[0];
    dolv += n;
    dolc -= n;
    setval(lookup("#"), putn(dolc));
    return (0);
}

/*
 * execute login and newgrp directly
 */
dologin(t) struct op *t;
{
    register char *cp;

    if (talking) {
        signal(SIGINT, SIG_DFL);
        signal(SIGQUIT, SIG_DFL);
    }
    cp = rexecve(t->words[0], t->words, makenv(t->words));
    prs(t->words[0]);
    prs(": ");
    err(cp);
    return (1);
}

doumask(t) register struct op *t;
{
    register int i, n;
    register char *cp;

    if ((cp = t->words[1]) == NULL) {
        i = umask(0);
        umask(i);
        for (n = 3 * 4; (n -= 3) >= 0;)
            putc('0' + ((i >> n) & 07));
        putc('\n');
    } else {
        for (n = 0; *cp >= '0' && *cp <= '9'; cp++)
            n = n * 8 + (*cp - '0');
        umask(n);
    }
    return (0);
}

doexec(t) register struct op *t;
{
    register i;
    jmp_buf ex;
    jmp_buf *ofail;

    t->ioact = NULL;
    for (i = 0; (t->words[i] = t->words[i + 1]) != NULL; i++)
        ;
    if (i == 0)
        return (1);
    execflg = 1;
    ofail = failpt;
<<<<<<< HEAD
    if (setjmp(failpt = ex) == 0)
        execute(t, nullptr, nullptr, FEXEC);
=======
    failpt = &ex;
    if (setjmp(ex) == 0)
        execute(t, NOPIPE, NOPIPE, FEXEC);
>>>>>>> 3e0e02c7
    failpt = ofail;
    execflg = 0;
    return (1);
}

dodot(t) struct op *t;
{
    register i;
    register char *sp, *tp;
    char *cp;

    if ((cp = t->words[1]) == NULL)
        return (0);
    sp = any('/', cp) ? ":" : path->value;
    while (*sp) {
        tp = e.linep;
        while (*sp && (*tp = *sp++) != ':')
            tp++;
        if (tp != e.linep)
            *tp++ = '/';
        for (i = 0; (*tp++ = cp[i++]) != '\0';)
            ;
        if ((i = open(e.linep, 0)) >= 0) {
            exstat = 0;
            next(remap(i));
            return (exstat);
        }
    }
    prs(cp);
    err(": not found");
    return (-1);
}

dowait(t) struct op *t;
{
    register i;
    register char *cp;

    if ((cp = t->words[1]) != NULL) {
        i = getn(cp);
        if (i == 0)
            return (0);
    } else
        i = -1;
    if (talking)
        signal(SIGINT, onintr);
    setstatus(waitfor(i, 1));
    if (talking)
        signal(SIGINT, SIG_IGN);
    return (0);
}

doread(t) struct op *t;
{
    register char *cp, **wp;
    register nb;

    if (t->words[1] == NULL) {
        err("Usage: read name ...");
        return (1);
    }
    for (wp = t->words + 1; *wp; wp++) {
        for (cp = e.linep; cp < elinep - 1; cp++)
            if ((nb = read(0, cp, sizeof(*cp))) != sizeof(*cp) || *cp == '\n' ||
                wp[1] && any(*cp, ifs->value))
                break;
        *cp = 0;
        if (nb <= 0)
            break;
        setval(lookup(*wp), e.linep);
    }
    return (nb <= 0);
}

doeval(t) register struct op *t;
{
    int wdchar();

    return (RUN(awordlist, t->words + 1, wdchar));
}

dotrap(t) register struct op *t;
{
    register char *s;
    register n, i;

    if (t->words[1] == NULL) {
        for (i = 0; i < NSIG; i++)
            if (trap[i]) {
                prn(i);
                prs(": ");
                prs(trap[i]);
                prs("\n");
            }
        return (0);
    }
    n = getsig((s = t->words[2]) != NULL ? s : t->words[1]);
    xfree(trap[n]);
    trap[n] = 0;
    if (s != NULL) {
        if ((i = strlen(s = t->words[1])) != 0) {
            trap[n] = strsave(s, 0);
            setsig(n, sig);
        } else
            setsig(n, SIG_IGN);
    } else
        setsig(n, (n == SIGINT || n == SIGQUIT) && talking ? SIG_IGN : SIG_DFL);
    return (0);
}

getsig(s) char *s;
{
    register int n;

    if ((n = getn(s)) < 0 || n >= NSIG) {
        err("trap: bad signal number");
        n = 0;
    }
    return (n);
}

setsig(n, f) register n;
int (*f)();
{
    if (n == 0)
        return;
    if (signal(n, SIG_IGN) != SIG_IGN || ourtrap[n]) {
        ourtrap[n] = 1;
        signal(n, f);
    }
}

getn(as) char *as;
{
    register char *s;
    register n, m;

    s = as;
    m = 1;
    if (*s == '-') {
        m = -1;
        s++;
    }
    for (n = 0; digit(*s); s++)
        n = (n * 10) + (*s - '0');
    if (*s) {
        prs(as);
        err(": bad number");
    }
    return (n * m);
}

dobreak(t) struct op *t;
{
    return (brkcontin(t->words[1], 1));
}

docontinue(t) struct op *t;
{
    return (brkcontin(t->words[1], 0));
}

static int brkcontin(cp, val)
register char *cp;
{
    register struct brkcon *bc;
    register nl;

    nl = cp == NULL ? 1 : getn(cp);
    if (nl <= 0)
        nl = 999;
    do {
        if ((bc = brklist) == NULL)
            break;
        brklist = bc->nextlev;
    } while (--nl);
    if (nl) {
        err("bad break/continue level");
        return (1);
    }
    isbreak = val;
    longjmp(bc->brkpt, 1);
    /* NOTREACHED */
}

doexit(t) struct op *t;
{
    register char *cp;

    execflg = 0;
    if ((cp = t->words[1]) != NULL)
        exstat = getn(cp);
    leave();
}

doexport(t) struct op *t;
{
    rdexp(t->words + 1, export, EXPORT);
    return (0);
}

doreadonly(t) struct op *t;
{
    rdexp(t->words + 1, ronly, RONLY);
    return (0);
}

static void rdexp(wp, f, key) register char **wp;
void (*f)();
int key;
{
    if (*wp != NULL) {
        for (; *wp != NULL; wp++)
            if (checkname(*wp))
                (*f)(lookup(*wp));
            else
                badid(*wp);
    } else
        putvlist(key, 1);
}

static void badid(s) register char *s;
{
    prs(s);
    err(": bad identifier");
}

doset(t) register struct op *t;
{
    register struct var *vp;
    register char *cp;
    register n;

    if ((cp = t->words[1]) == NULL) {
        for (vp = vlist; vp; vp = vp->next)
            varput(vp->name, 1);
        return (0);
    }
    if (*cp == '-') {
        t->words++;
        if (*++cp == 0)
            flag['x'] = flag['v'] = 0;
        else
            for (; *cp; cp++)
                switch (*cp) {
                case 'e':
                    if (!talking)
                        flag['e']++;
                    break;

                default:
                    if (*cp >= 'a' && *cp <= 'z')
                        flag[*cp]++;
                    break;
                }
        setdash();
    }
    if (t->words[1]) {
        t->words[0] = dolv[0];
        for (n = 1; t->words[n]; n++)
            setarea((char *)t->words[n], 0);
        dolc = n - 1;
        dolv = t->words;
        setval(lookup("#"), putn(dolc));
        setarea((char *)(dolv - 1), 0);
    }
    return (0);
}

varput(s, out) register char *s;
{
    if (letnum(*s)) {
        write(out, s, strlen(s));
        write(out, "\n", 1);
    }
}

struct builtin {
    char *command;
    int (*fn)();
};
static struct builtin builtin[] = {
    ":",        dolabel,    "cd",       dochdir,    "shift", doshift, "exec",   doexec,
    "wait",     dowait,     "read",     doread,     "eval",  doeval,  "trap",   dotrap,
    "break",    dobreak,    "continue", docontinue, "exit",  doexit,  "export", doexport,
    "readonly", doreadonly, "set",      doset,      ".",     dodot,   "umask",  doumask,
    "login",    dologin,    "newgrp",   dologin,    0,
};

int (*inbuilt(s))() register char *s;
{
    register struct builtin *bp;

    for (bp = builtin; bp->command != NULL; bp++)
        if (strcmp(bp->command, s) == 0)
            return (bp->fn);
    return (NULL);
}<|MERGE_RESOLUTION|>--- conflicted
+++ resolved
@@ -567,14 +567,11 @@
         pushio(arg, f);
         e.iobase = e.iop;
         yynerrs = 0;
-<<<<<<< HEAD
         if (setjmp(failpt = rt) == 0 && yyparse() == 0)
             rv = execute(outtree, nullptr, nullptr, 0);
-=======
         failpt = &rt;
         if (setjmp(rt) == 0 && yyparse() == 0)
             rv = execute(outtree, NOPIPE, NOPIPE, 0);
->>>>>>> 3e0e02c7
         quitenv();
     }
     wdlist = swdlist;
@@ -679,14 +676,11 @@
         return (1);
     execflg = 1;
     ofail = failpt;
-<<<<<<< HEAD
     if (setjmp(failpt = ex) == 0)
         execute(t, nullptr, nullptr, FEXEC);
-=======
     failpt = &ex;
     if (setjmp(ex) == 0)
         execute(t, NOPIPE, NOPIPE, FEXEC);
->>>>>>> 3e0e02c7
     failpt = ofail;
     execflg = 0;
     return (1);
