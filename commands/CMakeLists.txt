# commands/CMakeLists.txt
cmake_minimum_required(VERSION 3.12)
project(MinixCommands CXX)

set(CMAKE_CXX_STANDARD 23)
set(CMAKE_CXX_STANDARD_REQUIRED ON)
set(CMAKE_CXX_EXTENSIONS OFF)

# Add the xinim::fs library subdirectory (assuming lib is sibling to commands)
# Use CMAKE_CURRENT_BINARY_DIR to ensure out-of-source builds for the lib
add_subdirectory(${CMAKE_CURRENT_LIST_DIR}/../lib/xinim_fs ${CMAKE_CURRENT_BINARY_DIR}/lib/xinim_fs)

# Enable testing and add the tests subdirectory
enable_testing() # Call this before add_subdirectory for tests
add_subdirectory(tests ${CMAKE_CURRENT_BINARY_DIR}/tests)

# This CMake file builds each userland command as a separate executable.

file(GLOB CMD_SOURCES "*.cpp")
<<<<<<< HEAD
# Filter out legacy duplicates like "foo 2.cpp" that may linger in the tree.
list(FILTER CMD_SOURCES EXCLUDE REGEX ".*\\s2\\.cpp$")
# Drop placeholder sources that lack real implementations.
list(FILTER CMD_SOURCES EXCLUDE REGEX "pr_modern\\.cpp$")
list(FILTER CMD_SOURCES EXCLUDE REGEX "sort_modern\\.cpp$")
list(FILTER CMD_SOURCES EXCLUDE REGEX "tar_modern\\.cpp$")
# Consider excluding test source files if any are directly in commands/
# list(FILTER CMD_SOURCES EXCLUDE REGEX ".*/test_.*\.cpp$")
# For now, assume tests are neatly in commands/tests/
=======
# Exclude the compiler driver which has a dedicated target
list(FILTER CMD_SOURCES EXCLUDE REGEX "cc\\.cpp$")
>>>>>>> 87462f26

# TODO: Exclude main files of multi-file applications like 'mined' from this generic loop.
# They should have their own targets defined or be handled by a dedicated CMakeLists.txt
# (e.g. if CMakeLists_mined.txt is integrated).
# Example exclusion (adjust pattern as needed):
# list(FILTER CMD_SOURCES EXCLUDE REGEX "mined.*\.cpp$")
# list(FILTER CMD_SOURCES EXCLUDE REGEX "filesystem_ops\.cpp$") # if it were here by mistake

foreach(CMD_SOURCE_FILE ${CMD_SOURCES})
  get_filename_component(COMMAND_NAME ${CMD_SOURCE_FILE} NAME_WE)
  set(TARGET_NAME minix_cmd_${COMMAND_NAME})

  # Avoid creating targets for cpp files that are part of libraries or manually handled.
  # This is a simple check; a more robust way is to explicitly list command sources
  # or use a more refined GLOB/filtering.
  # For this exercise, we assume single .cpp file per command for this loop.
  # Files like 'filesystem_ops.cpp' are in their own library (xinim_fs)
  # and test files are handled by commands/tests/CMakeLists.txt.
  # If CMD_SOURCES picks up files from subdirectories like 'tests/', they need to be excluded.
  # A simple way is to ensure GLOB doesn't recurse, or filter by path.
  # For now, assume GLOB gets only top-level .cpp files in 'commands/'.

  # A more robust way to skip library sources if they were accidentally included:
  # if (TARGET_NAME STREQUAL "minix_cmd_filesystem_ops" OR TARGET_NAME STREQUAL "minix_cmd_another_lib_file")
  #   continue()
  # endif()


  add_executable(${TARGET_NAME} ${CMD_SOURCE_FILE})

  # Link each command against the C library (minix_libc) and xinim_fs
  target_link_libraries(${TARGET_NAME} PRIVATE minix_libc xinim_fs)

  # Add include directories for each command
  target_include_directories(${TARGET_NAME} PUBLIC
    "."  # For any local headers specific to a command (rare)
    # CMAKE_SOURCE_DIR here should be the root of the project if this commands/CMakeLists.txt
    # is part of a larger build added via add_subdirectory() from a root CMakeLists.txt.
    # If this commands/CMakeLists.txt IS the root, then CMAKE_SOURCE_DIR is commands/.
    # Assuming it's part of a larger project, so CMAKE_SOURCE_DIR is the project root.
    "${CMAKE_SOURCE_DIR}/include"
    "${CMAKE_SOURCE_DIR}/h"
  )
endforeach()

# Explicit compiler driver target
add_executable(minix_cmd_cc cc.cpp)
target_link_libraries(minix_cmd_cc PRIVATE minix_libc xinim_fs)
target_include_directories(minix_cmd_cc PUBLIC
  "."
  "${CMAKE_SOURCE_DIR}/include"
  "${CMAKE_SOURCE_DIR}/h"
)<|MERGE_RESOLUTION|>--- conflicted
+++ resolved
@@ -17,20 +17,13 @@
 # This CMake file builds each userland command as a separate executable.
 
 file(GLOB CMD_SOURCES "*.cpp")
-<<<<<<< HEAD
-# Filter out legacy duplicates like "foo 2.cpp" that may linger in the tree.
+# Filter out legacy duplicates, placeholder sources, and the compiler driver.
 list(FILTER CMD_SOURCES EXCLUDE REGEX ".*\\s2\\.cpp$")
-# Drop placeholder sources that lack real implementations.
 list(FILTER CMD_SOURCES EXCLUDE REGEX "pr_modern\\.cpp$")
 list(FILTER CMD_SOURCES EXCLUDE REGEX "sort_modern\\.cpp$")
 list(FILTER CMD_SOURCES EXCLUDE REGEX "tar_modern\\.cpp$")
-# Consider excluding test source files if any are directly in commands/
-# list(FILTER CMD_SOURCES EXCLUDE REGEX ".*/test_.*\.cpp$")
-# For now, assume tests are neatly in commands/tests/
-=======
-# Exclude the compiler driver which has a dedicated target
 list(FILTER CMD_SOURCES EXCLUDE REGEX "cc\\.cpp$")
->>>>>>> 87462f26
+
 
 # TODO: Exclude main files of multi-file applications like 'mined' from this generic loop.
 # They should have their own targets defined or be handled by a dedicated CMakeLists.txt
