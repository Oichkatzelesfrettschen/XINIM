--- conflicted
+++ resolved
@@ -15,15 +15,8 @@
 - Removed residual build directories (none were tracked).
 - Added `.gitignore` patterns for `build*/`, `builds/`, and `*/CMakeFiles/`.
 - Verified via `cmake` and `ctest` that no build artifacts remain under version control.
-
-<<<<<<< HEAD
-
-
-## Repository Cleanup (Aug 2025 - header sanity script)
-
 - Created `tools/header_sanity_check.sh` with safe include handling.
 - Verified no build artifacts remain after running CMake in `build/`.
 - Confirmed ignore rules for `build*/`, `builds/`, and `*/CMakeFiles/` already present.
-=======
-*All cleanup steps ensure that build artifacts are never tracked in Git.*  
->>>>>>> dee22499
+
+*All cleanup steps ensure that build artifacts are never tracked in Git.*  