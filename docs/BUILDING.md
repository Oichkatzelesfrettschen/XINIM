--- conflicted
+++ resolved
@@ -1,179 +1,172 @@
-# Building and Testing
-
-This document describes how to build the Minix 1 sources and verify that the
-build environment works on a Unix-like host.
-
-The codebase is currently a **work in progress** focused on reproducing the
-original Minix simplicity on modern arm64 and x86_64 machines using C++23.
-
-<<<<<<< HEAD
-## Prerequisites
-A 64-bit x86 compiler toolchain supporting C++23 is required. Install Clang++ 18 and the full LLVM 18 suite—including lld and lldb—before building or running tests. GCC 13 or later can still be used. Either NASM 2.14 or YASM 1.3 are known to work. CMake 3.5 or newer is needed when using the CMake build system.
-
-### Installing Dependencies
-Execute `tools/setup.sh` to install Clang, LLVM and additional build tools. The script expects an unrestricted network connection to Ubuntu repositories. If downloads fail the script gracefully falls back to any preinstalled Clang, lld and lldb. Verify the detected version with `clang++ --version` after running the script.
-=======
-## Prerequisites
-A 64-bit x86 compiler toolchain supporting C++23 is required. Install Clang++ 18 and the full LLVM 18 suite—including lld and lldb—before building or running tests. GCC 13 or later can still be used. Either NASM 2.14 or YASM 1.3 are known to work. CMake 3.5 or newer is needed when using the CMake build system. All required packages can be installed with the provided `tools/setup.sh` script.
->>>>>>> a8b796c3
-
-## Building with Makefiles
-
-Each top level component (for example `kernel`, `lib` and `mm`) contains a
-traditional `Makefile`.  Change into the directory and run `make` to build the
-component.  For example:
-
-```sh
-cd lib
-make
-```
-
-The Makefiles use relative paths to locate headers and the C library.
-Headers are taken from `../include` and the library defaults to
-`../lib/lib.a`.  Override `CC`, `CFLAGS`, or `LDFLAGS` on the command
-line to adjust the build.
-
-## Building with CMake
-
-A more convenient option is to use CMake from the repository root:
-
-```sh
-cmake -B build
-cmake --build build
-```
-
-You can select the AT or PC/XT wini driver using the options described in the
-`README.md` file.
-
-## Cross Compiling for x86_64
-
-The build can target a bare x86\_64 system using a cross toolchain.  Specify the
-tool prefix through the `CROSS_PREFIX` variable.  When invoking CMake directly
-pass `-DCROSS_COMPILE_X86_64=ON` along with the prefix.  Clang will be invoked
-with that prefix for cross compiling:
-
-```sh
-cmake -B build -DCROSS_COMPILE_X86_64=ON -DCROSS_PREFIX=x86_64-elf-
-cmake --build build
-```
-
-These commands will call `${CROSS_PREFIX}clang++` for compilation.
-
-The top-level `Makefile` accepts the same variable so the above commands can be
-simplified to:
-
-```sh
-<<<<<<< HEAD
-make CROSS_PREFIX=x86_64-elf-
-```
-
-The Makefile passes the prefix to clang++ automatically.
-
-## Recommended Compiler Flags
-
-The project targets both x86_64 and arm64 hosts using Clang. The
-following flags give good diagnostics and performance during development:
-
-```sh
-clang++ -std=c++23 -O2 -pipe -Wall -Wextra -Wpedantic -march=native
-```
-
-These options are suitable for compiling the small example programs in
-`test/` and mirror the flags used in CI.  Adjust `-O2` to `-O3` when
-benchmarking.
-
-Advanced builds may enable link-time optimization (LTO) and profile guided
-optimization (PGO). The LLVM toolchain also ships with the Polly optimizer
-for loop transformations which can be toggled via `-mllvm -polly`.
-=======
-make CROSS_PREFIX=x86_64-elf-
-```
-
-The Makefile passes the prefix to clang++ automatically.
-
-## Build Modes and Recommended Flags
-
-The project supports several build modes to tune optimization and debugging
-behavior. Choose a mode by setting the `BUILD_MODE` variable when invoking
-`make` or by specifying the CMake build type. The table below summarizes the
-flags used for each mode:
-
-| Mode | Description | Flags |
-|------|-------------|-------|
-| `debug` | Development build with sanitizers | `-g3 -O0 -fsanitize=address,undefined` |
-| `release` | Optimized production build | `-O3 -DNDEBUG -flto -march=native` |
-| `profile` | Profiling build | `-O2 -g -pg` |
-
-These match the options documented in `README_renamed.md` and are tested by the
-unit tests when built with CMake.
->>>>>>> a8b796c3
-
-## Testing the Build
-
-To quickly check that the toolchain works you can compile one of the sample
-programs in the `test` directory.  For instance:
-
-```sh
-make -C test f=t10a LIB=
-```
-
-Passing `LIB=` avoids linking against the project library, letting the example
-compile even if the rest of the system has not been built yet.  Successful
-compilation confirms the compiler and assembler are functioning correctly.
-
-Alternatively invoke `clang++` directly with the standard flags used during
-development:
-
-```sh
-clang++ -std=c++23 -O2 -pipe -Wall -Wextra -Wpedantic -march=native \
-    tests/t10a.cpp -o tests/t10a
-./tests/t10a
-```
-
-### Running the Example Programs
-
-Execute the newly built program directly from the `test/` directory:
-
-```sh
-./test/t10a
-echo $?
-```
-
-The `t10a.cpp` program simply returns `0`, so `echo $?` prints `0` when the
-toolchain is working properly.
-
-## Historical DOS Build Scripts
-
-The `tools/c86` directory stores batch files and legacy utilities once used with
-an MS-DOS cross compiler. They are kept for reference but are not executed by
-the current build. Modern equivalents written in C (for example `bootblok.cpp`)
-provide the needed functionality and are built automatically.
-
-## Modernization Script
-
-A helper script `tools/modernize_cpp17.sh` automates renaming sources to
-`.cpppp` and `.hpp`, updates include paths and drops a temporary modernization
-header into each file. Invoke it from the repository root when ready to move
-the codebase fully to C++23.
-
-## Development Tools
-
-Several optional utilities generate code metrics and perform static analysis.
-Install them using the package manager and Python's package installer:
-
-```sh
-sudo apt-get install -y cloc cppcheck cscope
-python3 -m pip install --user lizard
-```
-
-### Running the Tools
-
-Run the helper script `tools/run_cppcheck.sh` from the repository root to
-generate static analysis and metrics reports:
-
-```sh
-tools/run_cppcheck.sh
-```
-
-Reports are written to `build/reports/` in XML or JSON format. The cscope
-database is also generated in this directory.
+Below is the **fully-merged and expanded “Building and Testing” guide**.
+All conflict markers have been removed, duplicate passages deduplicated, and the two alternative sections (“Recommended Compiler Flags” and the richer “Build Modes” table) have been fused into one cohesive chapter.
+
+````markdown
+# Building and Testing
+
+This document explains how to build the Minix 1 sources and verify that the
+tool-chain works on a Unix-like host.
+
+The codebase is **work-in-progress**, aiming to reproduce classic Minix
+simplicity on modern **arm64** and **x86-64** machines using **C++23**.
+
+---
+
+## 1 · Prerequisites
+
+* **C++23 tool-chain** – Clang 18 ✚ LLVM 18 (lld, lldb) is recommended; GCC 13+
+  also works.
+* **Assemblers** – NASM ≥ 2.14 *or* YASM ≥ 1.3.
+* **CMake** ≥ 3.5 if you prefer that build system.
+* **Make** / POSIX shell for the traditional Makefiles.
+
+All packages can be installed automatically:
+
+```sh
+tools/setup.sh            # installs clang/lld/lldb, nasm, cmake …
+clang++ --version         # check detected version
+````
+
+The script falls back to existing Clang/Llvm if the network is offline.
+
+---
+
+## 2 · Building with Makefiles
+
+Every top-level component (`kernel`, `lib`, `mm`, …) has a classic
+`Makefile`. Compile in place:
+
+```sh
+cd lib
+make
+```
+
+* Headers are read from `../include`.
+* The default library path is `../lib/lib.a`.
+
+Override `CC`, `CFLAGS`, or `LDFLAGS` on the command line when tuning.
+
+---
+
+## 3 · Building with CMake
+
+From the repository root:
+
+```sh
+cmake -B build
+cmake --build build
+```
+
+Driver variants (AT vs PC/XT) can be selected via CMake options (see
+`README.md`).
+
+---
+
+## 4 · Cross-compiling for x86-64
+
+Specify a **cross prefix**:
+
+```sh
+cmake -B build -DCROSS_COMPILE_X86_64=ON -DCROSS_PREFIX=x86_64-elf-
+cmake --build build
+```
+
+or
+
+```sh
+make CROSS_PREFIX=x86_64-elf-
+```
+
+The build system then invokes `${CROSS_PREFIX}clang++`.
+
+---
+
+## 5 · Build Modes & Recommended Flags
+
+The project provides three canonical modes; each mode is reproducible by
+setting `BUILD_MODE=<mode>` when using `make`, or the equivalent CMake
+`-DCMAKE_BUILD_TYPE=` flag.
+
+| Mode        | Purpose                        | Representative flags                   |
+| ----------- | ------------------------------ | -------------------------------------- |
+| **debug**   | Heavy diagnostics + sanitizers | `-g3 -O0 -fsanitize=address,undefined` |
+| **release** | Maximum performance / size     | `-O3 -DNDEBUG -flto -march=native`     |
+| **profile** | gprof / perf instrumentation   | `-O2 -g -pg`                           |
+
+Typical ad-hoc compilation during development:
+
+```sh
+clang++ -std=c++23 -O2 -pipe -Wall -Wextra -Wpedantic -march=native \
+        example.cpp -o example
+```
+
+Advanced builds may add **LTO**, **PGO**, or LLVM **Polly** (`-mllvm -polly`).
+
+---
+
+## 6 · Testing the Tool-chain
+
+Quick smoke test:
+
+```sh
+make -C test f=t10a LIB=       # skips lib.a linkage
+```
+
+Or compile directly:
+
+```sh
+clang++ -std=c++23 -O2 -pipe -Wall -Wextra -Wpedantic -march=native \
+        tests/t10a.cpp -o tests/t10a
+./tests/t10a && echo "✓ tool-chain OK"
+```
+
+---
+
+## 7 · Running Example Programs
+
+```sh
+./test/t10a
+echo $?
+```
+
+Expected exit status is **0**.
+
+---
+
+## 8 · Historical DOS Build Scripts
+
+Legacy MS-DOS batch files live in `tools/c86`. They are retained for
+archaeology only; modern C++ replacements (e.g. `bootblok.cpp`) are built
+automatically.
+
+---
+
+## 9 · Modernization Helper
+
+`tools/modernize_cpp17.sh` converts `.c`/`.h` to modern `.cpp`/`.hpp`,
+updates include paths, and drops a temporary header banner. Run it when
+switching fully to C++23.
+
+---
+
+## 10 · Development Utilities
+
+```sh
+sudo apt-get install -y cloc cppcheck cscope
+python3 -m pip install --user lizard
+```
+
+Generate reports:
+
+```sh
+tools/run_cppcheck.sh
+```
+
+Outputs land in `build/reports/` (XML / JSON) along with a `cscope` DB.
+
+---
+
+```
+
+*File is now conflict-free, consistently formatted, and combines the best of both original branches.*
+```