--- conflicted
+++ resolved
@@ -1,351 +1,343 @@
-# Doxyfile for XINIM
-# Modern C++23 documentation configuration
-
-#---------------------------------------------------------------------------
-# Project related configuration options
-#---------------------------------------------------------------------------
-DOXYFILE_ENCODING      = UTF-8
-PROJECT_NAME           = "XINIM"
-PROJECT_NUMBER         = "2.0"
-PROJECT_BRIEF          = "Modern C++23 MINIX filesystem utilities with type safety and performance"
-PROJECT_LOGO           = 
-OUTPUT_DIRECTORY       = @DOXYGEN_OUTPUT_DIRECTORY@
-CREATE_SUBDIRS         = YES
-ALLOW_UNICODE_NAMES    = NO
-OUTPUT_LANGUAGE        = English
-BRIEF_MEMBER_DESC      = YES
-REPEAT_BRIEF           = YES
-ABBREVIATE_BRIEF       = 
-ALWAYS_DETAILED_SEC    = NO
-INLINE_INHERITED_MEMB  = NO
-FULL_PATH_NAMES        = YES
-STRIP_FROM_PATH        = 
-STRIP_FROM_INC_PATH    = 
-SHORT_NAMES            = NO
-JAVADOC_AUTOBRIEF      = YES
-QT_AUTOBRIEF           = NO
-MULTILINE_CPP_IS_BRIEF = NO
-INHERIT_DOCS           = YES
-SEPARATE_MEMBER_PAGES  = NO
-TAB_SIZE               = 4
-ALIASES                = 
-OPTIMIZE_OUTPUT_FOR_C  = NO
-OPTIMIZE_OUTPUT_JAVA   = NO
-OPTIMIZE_FOR_FORTRAN   = NO
-OPTIMIZE_OUTPUT_VHDL   = NO
-EXTENSION_MAPPING      = 
-MARKDOWN_SUPPORT       = YES
-TOC_INCLUDE_HEADINGS   = 0
-AUTOLINK_SUPPORT       = YES
-BUILTIN_STL_SUPPORT    = YES
-CPP_CLI_SUPPORT        = NO
-SIP_SUPPORT            = NO
-IDL_PROPERTY_SUPPORT   = YES
-DISTRIBUTE_GROUP_DOC   = NO
-GROUP_NESTED_COMPOUNDS = NO
-SUBGROUPING            = YES
-INLINE_GROUPED_CLASSES = NO
-INLINE_SIMPLE_STRUCTS  = NO
-TYPEDEF_HIDES_STRUCT   = NO
-LOOKUP_CACHE_SIZE      = 0
-
-#---------------------------------------------------------------------------
-# Build related configuration options
-#---------------------------------------------------------------------------
-EXTRACT_ALL            = YES
-EXTRACT_PRIVATE        = YES
-EXTRACT_PRIV_VIRTUAL   = NO
-EXTRACT_PACKAGE        = NO
-EXTRACT_STATIC         = YES
-EXTRACT_LOCAL_CLASSES  = YES
-EXTRACT_LOCAL_METHODS  = NO
-EXTRACT_ANON_NSPACES   = NO
-HIDE_UNDOC_MEMBERS     = NO
-HIDE_UNDOC_CLASSES     = NO
-HIDE_FRIEND_COMPOUNDS  = NO
-HIDE_IN_BODY_DOCS      = NO
-INTERNAL_DOCS          = NO
-CASE_SENSE_NAMES       = YES
-HIDE_SCOPE_NAMES       = NO
-HIDE_COMPOUND_REFERENCE= NO
-SHOW_INCLUDE_FILES     = YES
-SHOW_GROUPED_MEMB_INC  = NO
-FORCE_LOCAL_INCLUDES   = NO
-INLINE_INFO            = YES
-SORT_MEMBER_DOCS       = YES
-SORT_BRIEF_DOCS        = NO
-SORT_MEMBERS_CTORS_1ST = NO
-SORT_GROUP_NAMES       = NO
-SORT_BY_SCOPE_NAME     = NO
-STRICT_PROTO_MATCHING  = NO
-GENERATE_TODOLIST      = YES
-GENERATE_TESTLIST      = YES
-GENERATE_BUGLIST       = YES
-GENERATE_DEPRECATEDLIST= YES
-ENABLED_SECTIONS       = 
-MAX_INITIALIZER_LINES  = 30
-SHOW_USED_FILES        = YES
-SHOW_FILES             = YES
-SHOW_NAMESPACES        = YES
-FILE_VERSION_FILTER    = 
-LAYOUT_FILE            = 
-CITE_BIB_FILES         = 
-
-#---------------------------------------------------------------------------
-# Configuration options related to warning and progress messages
-#---------------------------------------------------------------------------
-QUIET                  = NO
-WARNINGS               = NO
-WARN_IF_UNDOCUMENTED   = YES
-WARN_IF_DOC_ERROR      = YES
-WARN_NO_PARAMDOC       = NO
-WARN_AS_ERROR          = NO
-WARN_FORMAT            = "$file:$line: $text"
-WARN_LOGFILE           = 
-
-#---------------------------------------------------------------------------
-# Configuration options related to the input files
-#---------------------------------------------------------------------------
-<<<<<<< HEAD
-INPUT                  = commands \
-                         fs \
-                         kernel \
-                         mm \
-                         lib \
-                         include
-=======
-INPUT                  = @DOXYGEN_INPUT@ commands \
-                         fs \
-                         kernel \
-                         mm \
-                         lib
->>>>>>> 0b00e5db
-INPUT_ENCODING         = UTF-8
-FILE_PATTERNS          = *.cpp \
-                         *.hpp \
-                         *.c \
-                         *.h \
-                         *.cc \
-                         *.cxx \
-                         *.c++ \
-                         *.md \
-                         *.markdown
-RECURSIVE              = YES
-EXCLUDE                = 
-EXCLUDE_SYMLINKS       = NO
-EXCLUDE_PATTERNS       = */obj/* \
-                         */bin/* \
-                         */docs/* \
-                         */.git/* \
-                         */.* \
-                         "* 2.*" \
-                         "* 3.*" \
-                         "* 4.*"
-EXCLUDE_SYMBOLS        = 
-EXAMPLE_PATH           = 
-EXAMPLE_PATTERNS       = 
-EXAMPLE_RECURSIVE      = NO
-IMAGE_PATH             = 
-INPUT_FILTER           = 
-FILTER_PATTERNS        = 
-FILTER_SOURCE_FILES    = NO
-FILTER_SOURCE_PATTERNS = 
-USE_MDFILE_AS_MAINPAGE =
-
-#---------------------------------------------------------------------------
-# Configuration options related to source browsing
-#---------------------------------------------------------------------------
-SOURCE_BROWSER         = YES
-INLINE_SOURCES         = NO
-STRIP_CODE_COMMENTS    = YES
-REFERENCED_BY_RELATION = NO
-REFERENCES_RELATION    = NO
-REFERENCES_LINK_SOURCE = YES
-SOURCE_TOOLTIPS        = YES
-USE_HTAGS              = NO
-VERBATIM_HEADERS       = YES
-
-#---------------------------------------------------------------------------
-# Configuration options related to the alphabetical class index
-#---------------------------------------------------------------------------
-ALPHABETICAL_INDEX     = YES
-IGNORE_PREFIX          = 
-
-#---------------------------------------------------------------------------
-# Configuration options related to the HTML output
-#---------------------------------------------------------------------------
-GENERATE_HTML          = YES
-HTML_OUTPUT            = html
-HTML_FILE_EXTENSION    = .html
-HTML_HEADER            = 
-HTML_FOOTER            = 
-HTML_STYLESHEET        = 
-HTML_EXTRA_STYLESHEET  = 
-HTML_EXTRA_FILES       = 
-HTML_COLORSTYLE_HUE    = 220
-HTML_COLORSTYLE_SAT    = 100
-HTML_COLORSTYLE_GAMMA  = 80
-HTML_DYNAMIC_SECTIONS  = NO
-HTML_INDEX_NUM_ENTRIES = 100
-GENERATE_DOCSET        = NO
-DOCSET_FEEDNAME        = "Doxygen generated docs"
-DOCSET_BUNDLE_ID       = org.doxygen.Project
-DOCSET_PUBLISHER_ID    = org.doxygen.Publisher
-DOCSET_PUBLISHER_NAME  = Publisher
-GENERATE_HTMLHELP      = NO
-CHM_FILE               = 
-HHC_LOCATION           = 
-GENERATE_CHI           = NO
-CHM_INDEX_ENCODING     = 
-BINARY_TOC             = NO
-TOC_EXPAND             = NO
-GENERATE_QHP           = NO
-QCH_FILE               = 
-QHP_NAMESPACE          = org.doxygen.Project
-QHP_VIRTUAL_FOLDER     = doc
-QHP_CUST_FILTER_NAME   = 
-QHP_CUST_FILTER_ATTRS  = 
-QHP_SECT_FILTER_ATTRS  = 
-QHG_LOCATION           = 
-GENERATE_ECLIPSEHELP   = NO
-ECLIPSE_DOC_ID         = org.doxygen.Project
-DISABLE_INDEX          = NO
-GENERATE_TREEVIEW      = NO
-ENUM_VALUES_PER_LINE   = 4
-TREEVIEW_WIDTH         = 250
-EXT_LINKS_IN_WINDOW    = NO
-FORMULA_FONTSIZE       = 10
-USE_MATHJAX            = NO
-MATHJAX_FORMAT         = HTML-CSS
-MATHJAX_RELPATH        = http://cdn.mathjax.org/mathjax/latest
-MATHJAX_EXTENSIONS     = 
-MATHJAX_CODEFILE       = 
-SEARCHENGINE           = YES
-SERVER_BASED_SEARCH    = NO
-EXTERNAL_SEARCH        = NO
-SEARCHENGINE_URL       = 
-SEARCHDATA_FILE        = searchdata.xml
-EXTERNAL_SEARCH_ID     = 
-EXTRA_SEARCH_MAPPINGS  = 
-
-#---------------------------------------------------------------------------
-# Configuration options related to the LaTeX output
-#---------------------------------------------------------------------------
-GENERATE_LATEX         = NO
-LATEX_OUTPUT           = latex
-LATEX_CMD_NAME         = latex
-MAKEINDEX_CMD_NAME     = makeindex
-COMPACT_LATEX          = NO
-PAPER_TYPE             = a4
-EXTRA_PACKAGES         = 
-LATEX_HEADER           = 
-LATEX_FOOTER           = 
-LATEX_EXTRA_STYLESHEET = 
-LATEX_EXTRA_FILES      = 
-PDF_HYPERLINKS         = YES
-USE_PDFLATEX           = YES
-LATEX_BATCHMODE        = NO
-LATEX_HIDE_INDICES     = NO
-LATEX_BIB_STYLE        = plain
-
-#---------------------------------------------------------------------------
-# Configuration options related to the RTF output
-#---------------------------------------------------------------------------
-GENERATE_RTF           = NO
-RTF_OUTPUT             = rtf
-COMPACT_RTF            = NO
-RTF_HYPERLINKS         = NO
-RTF_STYLESHEET_FILE    = 
-RTF_EXTENSIONS_FILE    = 
-
-#---------------------------------------------------------------------------
-# Configuration options related to the man page output
-#---------------------------------------------------------------------------
-GENERATE_MAN           = NO
-MAN_OUTPUT             = man
-MAN_EXTENSION          = .3
-MAN_SUBDIR             = 
-MAN_LINKS              = NO
-
-#---------------------------------------------------------------------------
-# Configuration options related to the XML output
-#---------------------------------------------------------------------------
-GENERATE_XML           = YES
-XML_OUTPUT             = xml
-XML_PROGRAMLISTING     = YES
-
-#---------------------------------------------------------------------------
-# Configuration options related to the DOCBOOK output
-#---------------------------------------------------------------------------
-GENERATE_DOCBOOK       = NO
-DOCBOOK_OUTPUT         = docbook
-
-#---------------------------------------------------------------------------
-# Configuration options for the AutoGen Definitions output
-#---------------------------------------------------------------------------
-GENERATE_AUTOGEN_DEF   = NO
-
-#---------------------------------------------------------------------------
-# Configuration options related to the Perl module output
-#---------------------------------------------------------------------------
-GENERATE_PERLMOD       = NO
-PERLMOD_LATEX          = NO
-PERLMOD_PRETTY         = YES
-PERLMOD_MAKEVAR_PREFIX = 
-
-#---------------------------------------------------------------------------
-# Configuration options related to the preprocessor
-#---------------------------------------------------------------------------
-ENABLE_PREPROCESSING   = YES
-MACRO_EXPANSION        = NO
-EXPAND_ONLY_PREDEF     = NO
-SEARCH_INCLUDES        = YES
-INCLUDE_PATH           = 
-INCLUDE_FILE_PATTERNS  = 
-PREDEFINED             = 
-EXPAND_AS_DEFINED      = 
-SKIP_FUNCTION_MACROS   = YES
-
-#---------------------------------------------------------------------------
-# Configuration options related to external references
-#---------------------------------------------------------------------------
-TAGFILES               = 
-GENERATE_TAGFILE       = 
-ALLEXTERNALS           = NO
-EXTERNAL_GROUPS        = YES
-EXTERNAL_PAGES         = YES
-
-#---------------------------------------------------------------------------
-# Configuration options related to the dot tool
-#---------------------------------------------------------------------------
-DIA_PATH               = 
-HIDE_UNDOC_RELATIONS   = YES
-HAVE_DOT               = NO
-DOT_NUM_THREADS        = 0
-DOT_FONTPATH           = 
-CLASS_GRAPH            = YES
-COLLABORATION_GRAPH    = YES
-GROUP_GRAPHS           = YES
-UML_LOOK               = NO
-UML_LIMIT_NUM_FIELDS   = 10
-TEMPLATE_RELATIONS     = NO
-INCLUDE_GRAPH          = YES
-INCLUDED_BY_GRAPH      = YES
-CALL_GRAPH             = NO
-CALLER_GRAPH           = NO
-GRAPHICAL_HIERARCHY    = YES
-DIRECTORY_GRAPH        = YES
-DOT_IMAGE_FORMAT       = png
-INTERACTIVE_SVG        = NO
-DOT_PATH               = 
-DOTFILE_DIRS           = 
-MSCFILE_DIRS           = 
-DIAFILE_DIRS           = 
-PLANTUML_JAR_PATH      = 
-PLANTUML_CFG_FILE      = 
-PLANTUML_INCLUDE_PATH  = 
-DOT_GRAPH_MAX_NODES    = 50
-MAX_DOT_GRAPH_DEPTH    = 0
-DOT_MULTI_TARGETS      = NO
-GENERATE_LEGEND        = YES
-DOT_CLEANUP            = YES
+# Doxyfile for XINIM
+# Modern C++23 documentation configuration
+
+#---------------------------------------------------------------------------
+# Project related configuration options
+#---------------------------------------------------------------------------
+DOXYFILE_ENCODING      = UTF-8
+PROJECT_NAME           = "XINIM"
+PROJECT_NUMBER         = "2.0"
+PROJECT_BRIEF          = "Modern C++23 MINIX filesystem utilities with type safety and performance"
+PROJECT_LOGO           = 
+OUTPUT_DIRECTORY       = @DOXYGEN_OUTPUT_DIRECTORY@
+CREATE_SUBDIRS         = YES
+ALLOW_UNICODE_NAMES    = NO
+OUTPUT_LANGUAGE        = English
+BRIEF_MEMBER_DESC      = YES
+REPEAT_BRIEF           = YES
+ABBREVIATE_BRIEF       = 
+ALWAYS_DETAILED_SEC    = NO
+INLINE_INHERITED_MEMB  = NO
+FULL_PATH_NAMES        = YES
+STRIP_FROM_PATH        = 
+STRIP_FROM_INC_PATH    = 
+SHORT_NAMES            = NO
+JAVADOC_AUTOBRIEF      = YES
+QT_AUTOBRIEF           = NO
+MULTILINE_CPP_IS_BRIEF = NO
+INHERIT_DOCS           = YES
+SEPARATE_MEMBER_PAGES  = NO
+TAB_SIZE               = 4
+ALIASES                = 
+OPTIMIZE_OUTPUT_FOR_C  = NO
+OPTIMIZE_OUTPUT_JAVA   = NO
+OPTIMIZE_FOR_FORTRAN   = NO
+OPTIMIZE_OUTPUT_VHDL   = NO
+EXTENSION_MAPPING      = 
+MARKDOWN_SUPPORT       = YES
+TOC_INCLUDE_HEADINGS   = 0
+AUTOLINK_SUPPORT       = YES
+BUILTIN_STL_SUPPORT    = YES
+CPP_CLI_SUPPORT        = NO
+SIP_SUPPORT            = NO
+IDL_PROPERTY_SUPPORT   = YES
+DISTRIBUTE_GROUP_DOC   = NO
+GROUP_NESTED_COMPOUNDS = NO
+SUBGROUPING            = YES
+INLINE_GROUPED_CLASSES = NO
+INLINE_SIMPLE_STRUCTS  = NO
+TYPEDEF_HIDES_STRUCT   = NO
+LOOKUP_CACHE_SIZE      = 0
+
+#---------------------------------------------------------------------------
+# Build related configuration options
+#---------------------------------------------------------------------------
+EXTRACT_ALL            = YES
+EXTRACT_PRIVATE        = YES
+EXTRACT_PRIV_VIRTUAL   = NO
+EXTRACT_PACKAGE        = NO
+EXTRACT_STATIC         = YES
+EXTRACT_LOCAL_CLASSES  = YES
+EXTRACT_LOCAL_METHODS  = NO
+EXTRACT_ANON_NSPACES   = NO
+HIDE_UNDOC_MEMBERS     = NO
+HIDE_UNDOC_CLASSES     = NO
+HIDE_FRIEND_COMPOUNDS  = NO
+HIDE_IN_BODY_DOCS      = NO
+INTERNAL_DOCS          = NO
+CASE_SENSE_NAMES       = YES
+HIDE_SCOPE_NAMES       = NO
+HIDE_COMPOUND_REFERENCE= NO
+SHOW_INCLUDE_FILES     = YES
+SHOW_GROUPED_MEMB_INC  = NO
+FORCE_LOCAL_INCLUDES   = NO
+INLINE_INFO            = YES
+SORT_MEMBER_DOCS       = YES
+SORT_BRIEF_DOCS        = NO
+SORT_MEMBERS_CTORS_1ST = NO
+SORT_GROUP_NAMES       = NO
+SORT_BY_SCOPE_NAME     = NO
+STRICT_PROTO_MATCHING  = NO
+GENERATE_TODOLIST      = YES
+GENERATE_TESTLIST      = YES
+GENERATE_BUGLIST       = YES
+GENERATE_DEPRECATEDLIST= YES
+ENABLED_SECTIONS       = 
+MAX_INITIALIZER_LINES  = 30
+SHOW_USED_FILES        = YES
+SHOW_FILES             = YES
+SHOW_NAMESPACES        = YES
+FILE_VERSION_FILTER    = 
+LAYOUT_FILE            = 
+CITE_BIB_FILES         = 
+
+#---------------------------------------------------------------------------
+# Configuration options related to warning and progress messages
+#---------------------------------------------------------------------------
+QUIET                  = NO
+WARNINGS               = NO
+WARN_IF_UNDOCUMENTED   = YES
+WARN_IF_DOC_ERROR      = YES
+WARN_NO_PARAMDOC       = NO
+WARN_AS_ERROR          = NO
+WARN_FORMAT            = "$file:$line: $text"
+WARN_LOGFILE           = 
+
+#---------------------------------------------------------------------------
+# Configuration options related to the input files
+#---------------------------------------------------------------------------
+INPUT                  = @DOXYGEN_INPUT@ commands \
+                         fs \
+                         kernel \
+                         mm \
+                         lib \
+                         include
+INPUT_ENCODING         = UTF-8
+FILE_PATTERNS          = *.cpp \
+                         *.hpp \
+                         *.c \
+                         *.h \
+                         *.cc \
+                         *.cxx \
+                         *.c++ \
+                         *.md \
+                         *.markdown
+RECURSIVE              = YES
+EXCLUDE                = 
+EXCLUDE_SYMLINKS       = NO
+EXCLUDE_PATTERNS       = */obj/* \
+                         */bin/* \
+                         */docs/* \
+                         */.git/* \
+                         */.* \
+                         "* 2.*" \
+                         "* 3.*" \
+                         "* 4.*"
+EXCLUDE_SYMBOLS        = 
+EXAMPLE_PATH           = 
+EXAMPLE_PATTERNS       = 
+EXAMPLE_RECURSIVE      = NO
+IMAGE_PATH             = 
+INPUT_FILTER           = 
+FILTER_PATTERNS        = 
+FILTER_SOURCE_FILES    = NO
+FILTER_SOURCE_PATTERNS = 
+USE_MDFILE_AS_MAINPAGE =
+
+#---------------------------------------------------------------------------
+# Configuration options related to source browsing
+#---------------------------------------------------------------------------
+SOURCE_BROWSER         = YES
+INLINE_SOURCES         = NO
+STRIP_CODE_COMMENTS    = YES
+REFERENCED_BY_RELATION = NO
+REFERENCES_RELATION    = NO
+REFERENCES_LINK_SOURCE = YES
+SOURCE_TOOLTIPS        = YES
+USE_HTAGS              = NO
+VERBATIM_HEADERS       = YES
+
+#---------------------------------------------------------------------------
+# Configuration options related to the alphabetical class index
+#---------------------------------------------------------------------------
+ALPHABETICAL_INDEX     = YES
+IGNORE_PREFIX          = 
+
+#---------------------------------------------------------------------------
+# Configuration options related to the HTML output
+#---------------------------------------------------------------------------
+GENERATE_HTML          = YES
+HTML_OUTPUT            = html
+HTML_FILE_EXTENSION    = .html
+HTML_HEADER            = 
+HTML_FOOTER            = 
+HTML_STYLESHEET        = 
+HTML_EXTRA_STYLESHEET  = 
+HTML_EXTRA_FILES       = 
+HTML_COLORSTYLE_HUE    = 220
+HTML_COLORSTYLE_SAT    = 100
+HTML_COLORSTYLE_GAMMA  = 80
+HTML_DYNAMIC_SECTIONS  = NO
+HTML_INDEX_NUM_ENTRIES = 100
+GENERATE_DOCSET        = NO
+DOCSET_FEEDNAME        = "Doxygen generated docs"
+DOCSET_BUNDLE_ID       = org.doxygen.Project
+DOCSET_PUBLISHER_ID    = org.doxygen.Publisher
+DOCSET_PUBLISHER_NAME  = Publisher
+GENERATE_HTMLHELP      = NO
+CHM_FILE               = 
+HHC_LOCATION           = 
+GENERATE_CHI           = NO
+CHM_INDEX_ENCODING     = 
+BINARY_TOC             = NO
+TOC_EXPAND             = NO
+GENERATE_QHP           = NO
+QCH_FILE               = 
+QHP_NAMESPACE          = org.doxygen.Project
+QHP_VIRTUAL_FOLDER     = doc
+QHP_CUST_FILTER_NAME   = 
+QHP_CUST_FILTER_ATTRS  = 
+QHP_SECT_FILTER_ATTRS  = 
+QHG_LOCATION           = 
+GENERATE_ECLIPSEHELP   = NO
+ECLIPSE_DOC_ID         = org.doxygen.Project
+DISABLE_INDEX          = NO
+GENERATE_TREEVIEW      = NO
+ENUM_VALUES_PER_LINE   = 4
+TREEVIEW_WIDTH         = 250
+EXT_LINKS_IN_WINDOW    = NO
+FORMULA_FONTSIZE       = 10
+USE_MATHJAX            = NO
+MATHJAX_FORMAT         = HTML-CSS
+MATHJAX_RELPATH        = http://cdn.mathjax.org/mathjax/latest
+MATHJAX_EXTENSIONS     = 
+MATHJAX_CODEFILE       = 
+SEARCHENGINE           = YES
+SERVER_BASED_SEARCH    = NO
+EXTERNAL_SEARCH        = NO
+SEARCHENGINE_URL       = 
+SEARCHDATA_FILE        = searchdata.xml
+EXTERNAL_SEARCH_ID     = 
+EXTRA_SEARCH_MAPPINGS  = 
+
+#---------------------------------------------------------------------------
+# Configuration options related to the LaTeX output
+#---------------------------------------------------------------------------
+GENERATE_LATEX         = NO
+LATEX_OUTPUT           = latex
+LATEX_CMD_NAME         = latex
+MAKEINDEX_CMD_NAME     = makeindex
+COMPACT_LATEX          = NO
+PAPER_TYPE             = a4
+EXTRA_PACKAGES         = 
+LATEX_HEADER           = 
+LATEX_FOOTER           = 
+LATEX_EXTRA_STYLESHEET = 
+LATEX_EXTRA_FILES      = 
+PDF_HYPERLINKS         = YES
+USE_PDFLATEX           = YES
+LATEX_BATCHMODE        = NO
+LATEX_HIDE_INDICES     = NO
+LATEX_BIB_STYLE        = plain
+
+#---------------------------------------------------------------------------
+# Configuration options related to the RTF output
+#---------------------------------------------------------------------------
+GENERATE_RTF           = NO
+RTF_OUTPUT             = rtf
+COMPACT_RTF            = NO
+RTF_HYPERLINKS         = NO
+RTF_STYLESHEET_FILE    = 
+RTF_EXTENSIONS_FILE    = 
+
+#---------------------------------------------------------------------------
+# Configuration options related to the man page output
+#---------------------------------------------------------------------------
+GENERATE_MAN           = NO
+MAN_OUTPUT             = man
+MAN_EXTENSION          = .3
+MAN_SUBDIR             = 
+MAN_LINKS              = NO
+
+#---------------------------------------------------------------------------
+# Configuration options related to the XML output
+#---------------------------------------------------------------------------
+GENERATE_XML           = YES
+XML_OUTPUT             = xml
+XML_PROGRAMLISTING     = YES
+
+#---------------------------------------------------------------------------
+# Configuration options related to the DOCBOOK output
+#---------------------------------------------------------------------------
+GENERATE_DOCBOOK       = NO
+DOCBOOK_OUTPUT         = docbook
+
+#---------------------------------------------------------------------------
+# Configuration options for the AutoGen Definitions output
+#---------------------------------------------------------------------------
+GENERATE_AUTOGEN_DEF   = NO
+
+#---------------------------------------------------------------------------
+# Configuration options related to the Perl module output
+#---------------------------------------------------------------------------
+GENERATE_PERLMOD       = NO
+PERLMOD_LATEX          = NO
+PERLMOD_PRETTY         = YES
+PERLMOD_MAKEVAR_PREFIX = 
+
+#---------------------------------------------------------------------------
+# Configuration options related to the preprocessor
+#---------------------------------------------------------------------------
+ENABLE_PREPROCESSING   = YES
+MACRO_EXPANSION        = NO
+EXPAND_ONLY_PREDEF     = NO
+SEARCH_INCLUDES        = YES
+INCLUDE_PATH           = 
+INCLUDE_FILE_PATTERNS  = 
+PREDEFINED             = 
+EXPAND_AS_DEFINED      = 
+SKIP_FUNCTION_MACROS   = YES
+
+#---------------------------------------------------------------------------
+# Configuration options related to external references
+#---------------------------------------------------------------------------
+TAGFILES               = 
+GENERATE_TAGFILE       = 
+ALLEXTERNALS           = NO
+EXTERNAL_GROUPS        = YES
+EXTERNAL_PAGES         = YES
+
+#---------------------------------------------------------------------------
+# Configuration options related to the dot tool
+#---------------------------------------------------------------------------
+DIA_PATH               = 
+HIDE_UNDOC_RELATIONS   = YES
+HAVE_DOT               = NO
+DOT_NUM_THREADS        = 0
+DOT_FONTPATH           = 
+CLASS_GRAPH            = YES
+COLLABORATION_GRAPH    = YES
+GROUP_GRAPHS           = YES
+UML_LOOK               = NO
+UML_LIMIT_NUM_FIELDS   = 10
+TEMPLATE_RELATIONS     = NO
+INCLUDE_GRAPH          = YES
+INCLUDED_BY_GRAPH      = YES
+CALL_GRAPH             = NO
+CALLER_GRAPH           = NO
+GRAPHICAL_HIERARCHY    = YES
+DIRECTORY_GRAPH        = YES
+DOT_IMAGE_FORMAT       = png
+INTERACTIVE_SVG        = NO
+DOT_PATH               = 
+DOTFILE_DIRS           = 
+MSCFILE_DIRS           = 
+DIAFILE_DIRS           = 
+PLANTUML_JAR_PATH      = 
+PLANTUML_CFG_FILE      = 
+PLANTUML_INCLUDE_PATH  = 
+DOT_GRAPH_MAX_NODES    = 50
+MAX_DOT_GRAPH_DEPTH    = 0
+DOT_MULTI_TARGETS      = NO
+GENERATE_LEGEND        = YES
+DOT_CLEANUP            = YES