--- conflicted
+++ resolved
@@ -1,209 +1,167 @@
-/**
- * @file utility.cpp
- * @brief Modern C++23 helper routines for the XINIM file system server
- * @author Original authors, modernized for XINIM C++23 migration
- * @version 3.0 - Fully modernized with C++23 paradigms
- * @date 2025-08-13
- *
- * @copyright Copyright (c) 2025, The XINIM Project. All rights reserved.
- *
- * @section Description
- * A collection of helper routines for the XINIM file system server, providing
- * functionalities such as time retrieval, string comparison, memory copying, and
- * user-space path handling. This modernized implementation replaces older C-style
- * code with C++23 idioms, emphasizing type safety, RAII, thread safety, and
- * performance optimization. It leverages C++23 features like std::string_view,
- * std::format, and std::span for robust and efficient operations.
- *
- * @section Features
- * - RAII for resource management
- * - Exception-safe error handling
- * - Thread-safe operations with std::mutex
- * - Type-safe string handling with std::string_view and std::span
- * - Constexpr configuration for compile-time optimization
- * - Comprehensive Doxygen documentation
- * - Support for C++23 string formatting
- *
- * @note Requires C++23 compliant compiler and XINIM kernel headers
- */
-
-#include "../h/com.hpp"
-#include "../h/const.hpp"
-#include "../h/error.hpp"
-#include "../h/type.hpp"
-#include "buf.hpp"
-#include "const.hpp"
-#include "file.hpp"
-#include "fproc.hpp"
-#include "glo.hpp"
-#include "inode.hpp"
-#include "param.hpp"
-#include "super.hpp"
-#include "type.hpp"
-#include <algorithm>
-#include <format>
-#include <mutex>
-#include <span>
-#include <string_view>
-
-namespace xfs_util {
-
-/**
- * @brief Thread-safe flag to prevent recursive panics during sync.
- */
-inline std::atomic<bool> panicking{false};
-
-/**
- * @brief Thread-safe message structure for clock communication.
- */
-inline message clock_mess{};
-inline std::mutex clock_mess_mutex;
-
-/**
- * @brief Retrieves the current real time from the clock task.
- * @return Seconds since the Unix epoch.
- * @throws std::runtime_error on communication failure with the clock task.
- */
-[[nodiscard]] real_time clock_time() {
-    std::lock_guard lock(clock_mess_mutex);
-    clock_mess.m_type = GET_TIME;
-    int k = sendrec(CLOCK, &clock_mess);
-    if (k != OK) {
-        throw std::runtime_error(std::format("clock_time error: {}", k));
-    }
-    auto* sp = get_super(ROOT_DEV);
-    sp->s_time = new_time(clock_mess);
-    if (!sp->s_rd_only) {
-        sp->s_dirt = DIRTY;
-    }
-    return static_cast<real_time>(new_time(clock_mess));
-}
-
-/**
- * @brief Compares two strings of length n.
- * @param rsp1 First string as a span.
- * @param rsp2 Second string as a span.
- * @return true if the strings are identical, false otherwise.
- */
-[[nodiscard]] bool cmp_string(std::span<const char> rsp1, std::span<const char> rsp2) noexcept {
-    if (rsp1.size() != rsp2.size()) {
-        return false;
-    }
-    return std::ranges::equal(rsp1, rsp2);
-}
-
-/**
- * @brief Copies a byte sequence.
- * @param dest Destination buffer as a span.
- * @param src Source buffer as a span.
- * @throws std::out_of_range if spans are incompatible with requested copy size.
- */
-void copy(std::span<char> dest, std::span<const char> src) {
-    if (src.size() > dest.size()) {
-        throw std::out_of_range("Copy destination buffer too small");
-    }
-    if (src.empty()) {
-        return;
-    }
-    std::ranges::copy(src, dest.begin());
-}
-
-/**
- * @brief Fetches a path name from user space.
- * @param path User-space pointer to the path.
- * @param len Length of the path including the null terminator.
- * @param flag When set to M3, the path may reside in the incoming message.
- * @return OK on success, or an error code from ErrorCode.
- * @throws std::out_of_range if path length exceeds MAX_PATH.
- */
-[[nodiscard]] int fetch_name(std::string_view path, size_t len, int flag) {
-    if (flag == M3 && len <= M3_STRING) {
-        std::ranges::copy_n(pathname, len, user_path);
-        return OK;
-    }
-    if (len > MAX_PATH) {
-        err_code = ErrorCode::E_LONG_STRING;
-        return ERROR;
-    }
-    vir_bytes vpath = reinterpret_cast<vir_bytes>(path.data());
-    err_code = rw_user(D, who, vpath, static_cast<vir_bytes>(len), user_path, FROM_USER);
-    return err_code;
-}
-<<<<<<< HEAD
-
-/**
- * @brief Handler for unsupported system calls.
- * @return Always returns ErrorCode::EINVAL.
- */
-// clang-format off
-[[nodiscard]] int no_sys() {
-    return ErrorCode::EINVAL;
-}
-// clang-format on
-
-/**
- * @brief Panic handler that syncs all buffers and halts the system.
- * @param format Message
- *
- * format string.
- * @param num Optional numeric argument printed with the message.
- */
-void panic(const char *format, int num) {
-    if (panicking) {
-        return;
-    }
-    panicking = TRUE;
-    printf("File system panic: %s ", format);
-    if (num != NO_NUM) {
-        printf("%d", num);
-    }
-    printf("\n");
-    do_sync();
-    sys_abort();
-}
-
-=======
-
-/**
- * @brief Handler for unsupported system calls.
- * @return ErrorCode::EINVAL cast to int.
- */
-[[nodiscard]] int no_sys() noexcept {
-    return static_cast<int>(ErrorCode::EINVAL);
-}
-
-/**
- * @brief Panic handler that syncs all buffers and halts the system.
- * @param format Format string for the panic message.
- * @param num Optional numeric argument to include in the message.
- * @throws std::runtime_error to initiate system shutdown.
- */
-[[noreturn]] void panic(std::string_view format, int num = NO_NUM) {
-    if (panicking.exchange(true)) {
-        return; // Prevent recursive panics
-    }
-    std::string message = num == NO_NUM ? std::format("File system panic: {}", format)
-                                       : std::format("File system panic: {} {}", format, num);
-    std::cerr << message << "\n";
-    do_sync();
-    throw std::runtime_error("System panic: halting");
-}
-
-} // namespace xfs_util
-
-/**
- * @brief Main entry point for testing utility functions (optional).
- * @note This is a placeholder for standalone testing and not part of the file system server.
- */
-int main() {
-    // Optional: Add test code for standalone compilation
-    return 0;
-
-// Recommendations/TODOs:
-// - Add unit tests for clock_time, cmp_string, copy, fetch_name, and panic.
-// - Implement a logging framework (e.g., spdlog) for detailed diagnostics.
-// - Consider std::expected for fetch_name to handle errors without global err_code.
-// - Optimize copy and cmp_string for large buffers using SIMD instructions.
-// - Add support for parallel operations using std::jthread where applicable.
-// - Integrate with CI for automated testing and validation in the XINIM environment.
->>>>>>> ee7e88fd
+/**
+ * @file utility.cpp
+ * @brief Modern C++23 helper routines for the XINIM file system server
+ * @author Original authors, modernized for XINIM C++23 migration
+ * @version 3.0 - Fully modernized with C++23 paradigms
+ * @date 2025-08-13
+ *
+ * @copyright Copyright (c) 2025, The XINIM Project. All rights reserved.
+ *
+ * @section Description
+ * A collection of helper routines for the XINIM file system server, providing
+ * functionalities such as time retrieval, string comparison, memory copying, and
+ * user-space path handling. This modernized implementation replaces older C-style
+ * code with C++23 idioms, emphasizing type safety, RAII, thread safety, and
+ * performance optimization. It leverages C++23 features like std::string_view,
+ * std::format, and std::span for robust and efficient operations.
+ *
+ * @section Features
+ * - RAII for resource management
+ * - Exception-safe error handling
+ * - Thread-safe operations with std::mutex
+ * - Type-safe string handling with std::string_view and std::span
+ * - Constexpr configuration for compile-time optimization
+ * - Comprehensive Doxygen documentation
+ * - Support for C++23 string formatting
+ *
+ * @note Requires C++23 compliant compiler and XINIM kernel headers
+ */
+
+#include "../h/com.hpp"
+#include "../h/const.hpp"
+#include "../h/error.hpp"
+#include "../h/type.hpp"
+#include "buf.hpp"
+#include "const.hpp"
+#include "file.hpp"
+#include "fproc.hpp"
+#include "glo.hpp"
+#include "inode.hpp"
+#include "param.hpp"
+#include "super.hpp"
+#include "type.hpp"
+#include <algorithm>
+#include <format>
+#include <mutex>
+#include <span>
+#include <string_view>
+
+namespace xfs_util {
+
+/**
+ * @brief Thread-safe flag to prevent recursive panics during sync.
+ */
+inline std::atomic<bool> panicking{false};
+
+/**
+ * @brief Thread-safe message structure for clock communication.
+ */
+inline message clock_mess{};
+inline std::mutex clock_mess_mutex;
+
+/**
+ * @brief Retrieves the current real time from the clock task.
+ * @return Seconds since the Unix epoch.
+ * @throws std::runtime_error on communication failure with the clock task.
+ */
+[[nodiscard]] real_time clock_time() {
+    std::lock_guard lock(clock_mess_mutex);
+    clock_mess.m_type = GET_TIME;
+    int k = sendrec(CLOCK, &clock_mess);
+    if (k != OK) {
+        throw std::runtime_error(std::format("clock_time error: {}", k));
+    }
+    auto* sp = get_super(ROOT_DEV);
+    sp->s_time = new_time(clock_mess);
+    if (!sp->s_rd_only) {
+        sp->s_dirt = DIRTY;
+    }
+    return static_cast<real_time>(new_time(clock_mess));
+}
+
+/**
+ * @brief Compares two strings of length n.
+ * @param rsp1 First string as a span.
+ * @param rsp2 Second string as a span.
+ * @return true if the strings are identical, false otherwise.
+ */
+[[nodiscard]] bool cmp_string(std::span<const char> rsp1, std::span<const char> rsp2) noexcept {
+    if (rsp1.size() != rsp2.size()) {
+        return false;
+    }
+    return std::ranges::equal(rsp1, rsp2);
+}
+
+/**
+ * @brief Copies a byte sequence.
+ * @param dest Destination buffer as a span.
+ * @param src Source buffer as a span.
+ * @throws std::out_of_range if spans are incompatible with requested copy size.
+ */
+void copy(std::span<char> dest, std::span<const char> src) {
+    if (src.size() > dest.size()) {
+        throw std::out_of_range("Copy destination buffer too small");
+    }
+    if (src.empty()) {
+        return;
+    }
+    std::ranges::copy(src, dest.begin());
+}
+
+/**
+ * @brief Fetches a path name from user space.
+ * @param path User-space pointer to the path.
+ * @param len Length of the path including the null terminator.
+ * @param flag When set to M3, the path may reside in the incoming message.
+ * @return OK on success, or an error code from ErrorCode.
+ * @throws std::out_of_range if path length exceeds MAX_PATH.
+ */
+[[nodiscard]] int fetch_name(std::string_view path, size_t len, int flag) {
+    if (flag == M3 && len <= M3_STRING) {
+        std::ranges::copy_n(pathname, len, user_path);
+        return OK;
+    }
+    if (len > MAX_PATH) {
+        err_code = ErrorCode::E_LONG_STRING;
+        return ERROR;
+    }
+    vir_bytes vpath = reinterpret_cast<vir_bytes>(path.data());
+    err_code = rw_user(D, who, vpath, static_cast<vir_bytes>(len), user_path, FROM_USER);
+    return err_code;
+}
+
+/**
+ * @brief Handler for unsupported system calls.
+ * @return ErrorCode::EINVAL cast to int.
+ */
+[[nodiscard]] int no_sys() noexcept {
+    return static_cast<int>(ErrorCode::EINVAL);
+}
+
+/**
+ * @brief Panic handler that syncs all buffers and halts the system.
+ * @param format Format string for the panic message.
+ * @param num Optional numeric argument to include in the message.
+ * @throws std::runtime_error to initiate system shutdown.
+ */
+[[noreturn]] void panic(std::string_view format, int num = NO_NUM) {
+    if (panicking.exchange(true)) {
+        return; // Prevent recursive panics
+    }
+    std::string message = num == NO_NUM ? std::format("File system panic: {}", format)
+                                       : std::format("File system panic: {} {}", format, num);
+    std::cerr << message << "\n";
+    do_sync();
+    throw std::runtime_error("System panic: halting");
+}
+
+} // namespace xfs_util
+
+/**
+ * @brief Main entry point for testing utility functions (optional).
+ * @note This is a placeholder for standalone testing and not part of the file system server.
+ */
+int main() {
+    // Optional: Add test code for standalone compilation
+    return 0;
+}