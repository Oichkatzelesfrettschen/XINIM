--- conflicted
+++ resolved
@@ -1,144 +1,122 @@
 #pragma once
-<<<<<<< HEAD
-// Modernized for C++23
-
-/* Buffer (block) cache.  To acquire a block, a routine calls get_block(),
-=======
 /**
  * @file buf.hpp
- * @brief Buffer (block) cache definitions.
+ * @brief Unified buffer (block) cache for file system subsystems.
  *
- * Buffer (block) cache.  To acquire a block, a routine calls get_block(),
->>>>>>> f9230f9c
- * telling which block it wants.  The block is then regarded as "in use"
- * and has its 'b_count' field incremented.  All the blocks, whether in use
- * or not, are chained together in an LRU list, with 'front' pointing
- * to the least recently used block, and 'rear' to the most recently used
- * block.  A reverse chain, using the field b_prev is also maintained.
- * Usage for LRU is measured by the time the put_block() is done.  The second
- * parameter to put_block() can violate the LRU order and put a block on the
- * front of the list, if it will probably not be needed soon.  If a block
- * is modified, the modifying routine must set b_dirt to DIRTY, so the block
- * will eventually be rewritten to the disk.
+ * The buffer cache provides a fixed-size in-memory pool for recently used
+ * blocks. Buffers are organized in an LRU chain and a fast hash table
+ * for quick lookup by (device, block number).
+ *
+ * Blocks are marked CLEAN or DIRTY and reference counted. Each buffer
+ * can represent different structures—raw data, inodes, directory entries,
+ * indirect blocks—accessed via union overlay macros.
+ *
+ * To acquire a buffer, use `get_block()`. Release it with `put_block()`,
+ * optionally providing usage hints to guide eviction policy.
  */
 
+#include "fs/const.hpp"
+#include "fs/type.hpp"
+#include "fs/inode.hpp"
+#include "fs/super.hpp"
+
+/// Forward declaration of the buffer struct.
+struct buf;
+
 /**
-<<<<<<< HEAD
- * @brief Descriptor for a cached disk block.
- */
-EXTERN struct buf {
-    /** Data portion of the buffer. */
-=======
  * @struct buf
- * @brief Cache buffer for file system blocks.
+ * @brief Represents a single cached block in the buffer cache.
  */
 EXTERN struct buf {
     /**
-     * @union data_u
-     * @brief Union view of the buffer's data portion.
+     * @union
+     * @brief Overlay union to reinterpret block contents.
      */
->>>>>>> f9230f9c
     union {
-        char b__data[BLOCK_SIZE];           /**< Ordinary user data. */
-        dir_struct b__dir[NR_DIR_ENTRIES];  /**< Directory block. */
-        zone_nr b__ind[NR_INDIRECTS];       /**< Indirect block. */
-        d_inode b__inode[INODES_PER_BLOCK]; /**< Inode block. */
-        int b__int[INTS_PER_BLOCK];         /**< Block full of integers. */
-<<<<<<< HEAD
-    } b;
+        char b__data[BLOCK_SIZE];              ///< Raw block data.
+        dir_struct b__dir[NR_DIR_ENTRIES];     ///< Directory entries.
+        zone_nr b__ind[NR_INDIRECTS];          ///< Indirect block zones.
+        d_inode b__inode[INODES_PER_BLOCK];    ///< Inode table block.
+        int b__int[INTS_PER_BLOCK];            ///< Integer array (e.g., bitmaps).
+    } b; ///< Buffer data section.
 
-    /** Header portion of the buffer. */
-    struct buf *b_next; /**< Used to link buffers in a chain. */
-    struct buf *b_prev; /**< Used to link buffers the other way. */
-    struct buf *b_hash; /**< Used to link buffers on hash chains. */
-    block_nr b_blocknr; /**< Block number of its (minor) device. */
-    dev_nr b_dev;       /**< Major | minor device where block resides. */
-    char b_dirt;        /**< CLEAN or DIRTY. */
-    char b_count;       /**< Number of users of this buffer. */
-=======
-    } b;                                    /**< Buffer data content. */
+    buf* b_next;    ///< Next buffer in LRU or hash chain.
+    buf* b_prev;    ///< Previous buffer in LRU chain.
+    buf* b_hash;    ///< Next in hash table chain.
 
-    /** Pointer to next buffer in the LRU chain. */
-    struct buf *b_next;
-    /** Pointer to previous buffer in the LRU chain. */
-    struct buf *b_prev;
-    /** Pointer used in hash table chains. */
-    struct buf *b_hash;
-    /** Block number on the device. */
-    block_nr b_blocknr;
-    /** Device identifier where this block resides. */
-    dev_nr b_dev;
-    /** Dirty flag indicating whether the buffer needs writing. */
-    char b_dirt;
-    /** Number of active users holding this buffer. */
-    char b_count;
->>>>>>> f9230f9c
-} buf[NR_BUFS];
-
-/** A block is free if b_dev equals ::NO_DEV. */
-
-/** Indicates absence of a buffer. */
-#define NIL_BUF (struct buf *)0
+    block_nr b_blocknr; ///< Block number within device.
+    dev_nr b_dev;       ///< Device identifier (major | minor).
+    char b_dirt;        ///< DIRTY if modified; CLEAN otherwise.
+    char b_count;       ///< Number of active users holding this buffer.
+} buf[NR_BUFS]; ///< Global buffer array.
 
 /**
- * Shorthand macros to access the union members directly from a ::buf pointer.
+ * @name Buffer Pointer Macros
+ * @brief Access overlayed buffer data fields from a ::buf pointer.
  */
-#define b_data b.b__data
-#define b_dir b.b__dir
-#define b_ind b.b__ind
+///@{
+#define b_data  b.b__data
+#define b_dir   b.b__dir
+#define b_ind   b.b__ind
 #define b_inode b.b__inode
-#define b_int b.b__int
+#define b_int   b.b__int
+///@}
 
-<<<<<<< HEAD
-/** Hash table for quick buffer lookup by block number. */
-EXTERN struct buf *buf_hash[NR_BUF_HASH];
+/** Null buffer pointer. */
+#define NIL_BUF (struct buf*)0
 
-/** Points to the least recently used free block. */
-EXTERN struct buf *front;
+/** A buffer is free when its device field equals NO_DEV. */
 
-/** Points to the most recently used free block. */
-EXTERN struct buf *rear;
+/**
+ * @brief Buffer hash table indexed by block number modulo NR_BUF_HASH.
+ */
+EXTERN struct buf* buf_hash[NR_BUF_HASH];
 
-/** Number of buffers currently in use (not on free list). */
+/**
+ * @brief Least recently used (front) and most recently used (rear) buffer pointers.
+ *
+ * These maintain a doubly-linked circular LRU list of all buffers.
+ */
+EXTERN struct buf* front; ///< LRU (least recently used) buffer.
+EXTERN struct buf* rear;  ///< MRU (most recently used) buffer.
+
+/**
+ * @brief Number of buffers currently held in use (not on the free list).
+ */
 EXTERN int bufs_in_use;
 
 /**
- * @brief Usage hint flags and classifications for cached blocks.
+ * @enum BlockType
+ * @brief Usage hints provided to `put_block()` to guide eviction policy.
  */
 enum class BlockType : int {
-    WriteImmediate = 0100,                /**< Block should be written to disk now. */
-    OneShot = 0200,                       /**< Block not likely to be needed soon. */
-    Inode = 0 + WriteImmediate,           /**< Inode block. */
-    Directory = 1 + WriteImmediate,       /**< Directory block. */
-    Indirect = 2 + WriteImmediate,        /**< Pointer block. */
-    IMap = 3 + WriteImmediate + OneShot,  /**< Inode bit map. */
-    ZMap = 4 + WriteImmediate + OneShot,  /**< Free zone map. */
-    Zuper = 5 + WriteImmediate + OneShot, /**< Super block. */
-    FullData = 6,                         /**< Data, fully used. */
-    PartialData = 7                       /**< Data, partly used. */
-};
-=======
-/** The buffer hash table indexed by block number. */
-EXTERN struct buf *buf_hash[NR_BUF_HASH];
+    /// Write this block back immediately to disk.
+    WriteImmediate = 0100,
 
-/** Least recently used free block. */
-EXTERN struct buf *front;
-/** Most recently used free block. */
-EXTERN struct buf *rear;
-/** Number of buffers currently not on the free list. */
-EXTERN int bufs_in_use;
+    /// This block is unlikely to be reused soon.
+    OneShot = 0200,
 
-/**
- * Enumeration of possible block types and usage hints for ::put_block().
- */
-#define WRITE_IMMED 0100                       /**< Block should be written immediately. */
-#define ONE_SHOT 0200                          /**< Block unlikely to be reused soon. */
-#define INODE_BLOCK 0 + WRITE_IMMED            /**< Inode block. */
-#define DIRECTORY_BLOCK 1 + WRITE_IMMED        /**< Directory block. */
-#define INDIRECT_BLOCK 2 + WRITE_IMMED         /**< Pointer block. */
-#define I_MAP_BLOCK 3 + WRITE_IMMED + ONE_SHOT /**< Inode bit map. */
-#define ZMAP_BLOCK 4 + WRITE_IMMED + ONE_SHOT  /**< Free zone map. */
-#define ZUPER_BLOCK 5 + WRITE_IMMED + ONE_SHOT /**< Super block. */
-#define FULL_DATA_BLOCK 6                      /**< Data, fully used. */
-#define PARTIAL_DATA_BLOCK 7                   /**< Data, partly used. */
->>>>>>> f9230f9c
+    /// This block contains inode metadata.
+    Inode = 0 + WriteImmediate,
+
+    /// This block contains directory entries.
+    Directory = 1 + WriteImmediate,
+
+    /// This block contains indirect zone pointers.
+    Indirect = 2 + WriteImmediate,
+
+    /// This block is part of the inode allocation bitmap.
+    IMap = 3 + WriteImmediate + OneShot,
+
+    /// This block is part of the zone allocation bitmap.
+    ZMap = 4 + WriteImmediate + OneShot,
+
+    /// This block contains the filesystem superblock.
+    Zuper = 5 + WriteImmediate + OneShot,
+
+    /// Full block of user data (no internal fragmentation).
+    FullData = 6,
+
+    /// Partial user data (with tail fragmentation).
+    PartialData = 7
+};