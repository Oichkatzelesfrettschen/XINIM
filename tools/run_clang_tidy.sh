#!/bin/bash
<<<<<<< HEAD
# Run clang-tidy across the repository with C++17 compliance.
=======
# Run clang-tidy across the repository with C++23 compliance.
>>>>>>> ad8adfb2
# This script generates compile_commands if needed and then
# executes clang-tidy with automatic fixes. Comment lines are
# left untouched since clang-tidy is invoked with FormatStyle=none.
# MODIFIED: Process files one by one to isolate crashes.
# MODIFIED: Skip known crashing files.
# MODIFIED: Changed shebang to /bin/bash for array and function support.

set -e
BUILD_DIR="build"

# Create build directory and compile database if missing
if [ ! -f "$BUILD_DIR/compile_commands.json" ]; then
    echo "Generating compile_commands.json..."
<<<<<<< HEAD
    cmake -S . -B "$BUILD_DIR" -DCMAKE_EXPORT_COMPILE_COMMANDS=ON
=======
    # Tests disabled to avoid external dependency requirements.
    cmake -S . -B "$BUILD_DIR" -DCMAKE_EXPORT_COMPILE_COMMANDS=ON -DBUILD_TESTING=OFF -DENABLE_UNIT_TESTS=OFF
>>>>>>> ad8adfb2
fi

CRASHING_FILES=(
    "./commands/ln.cpp"
    "./commands/basename.cpp"
    "./commands/ar.cpp"
    "./tools/fsck.cpp"
    "./tools/diskio.cpp"
    "./tools/bootblok1.cpp"
    "./tools/build.cpp"
    "./mm/utility.cpp"
)

is_crashing_file() {
    local file_to_check="$1"
    for crashing_file in "${CRASHING_FILES[@]}"; do
        if [ "$file_to_check" = "$crashing_file" ]; then
            return 0 # True, it is a crashing file
        fi
    done
    return 1 # False, not a crashing file
}

# Find all C++ source files excluding the build directory
find . -name '*.cpp' -not -path "./$BUILD_DIR/*" | while read -r file; do
    if is_crashing_file "$file"; then
        echo "--- SKIPPING known crashing file: $file ---"
    else
        echo "--- Processing file: $file ---"
<<<<<<< HEAD
        if clang-tidy -p "$BUILD_DIR" -fix -format-style=none -extra-arg=-std=c++17 "$file"; then
            echo "Successfully processed (or no changes needed for) $file"
        else
            echo "Error or warnings reported for $file by clang-tidy. Exit code: $?. Fixes might not have been applied if errors were severe."
=======
        # Diagnostics-only; fixes are not applied automatically.
        if clang-tidy -p "$BUILD_DIR" -format-style=none -extra-arg=-std=c++23 "$file"; then
            echo "Successfully processed (or no changes needed for) $file"
        else
            echo "Error or warnings reported for $file by clang-tidy. Exit code: $?."
>>>>>>> ad8adfb2
        fi
    fi
done

echo "Clang-tidy run complete."<|MERGE_RESOLUTION|>--- conflicted
+++ resolved
@@ -1,30 +1,41 @@
 #!/bin/bash
-<<<<<<< HEAD
-# Run clang-tidy across the repository with C++17 compliance.
-=======
-# Run clang-tidy across the repository with C++23 compliance.
->>>>>>> ad8adfb2
-# This script generates compile_commands if needed and then
-# executes clang-tidy with automatic fixes. Comment lines are
-# left untouched since clang-tidy is invoked with FormatStyle=none.
-# MODIFIED: Process files one by one to isolate crashes.
-# MODIFIED: Skip known crashing files.
-# MODIFIED: Changed shebang to /bin/bash for array and function support.
+#
+# run_clang_tidy.sh - Modern C++23 static analysis script for XINIM.
+#
+# This script orchestrates clang-tidy across the XINIM repository,
+# enforcing C++23 compliance and identifying potential code quality issues.
+# It intelligently generates a compile_commands.json database if missing,
+# and then processes C++ source files, skipping known problematic files
+# to ensure a smooth analysis run.
+#
+# Features:
+# - C++23 compliance check: Ensures code adheres to the latest standard.
+# - Compile database generation: Automatically creates `compile_commands.json`
+#   for accurate analysis, disabling test builds for efficiency.
+# - File-by-file processing: Analyzes each source file individually to
+#   isolate issues and provide clear feedback.
+# - Skip list for problematic files: Bypasses known crashing or
+#   non-compliant files to maintain script stability.
+# - Diagnostics-first approach: Focuses on reporting issues without
+#   automatically applying fixes, promoting developer review.
+#
+# Usage:
+#   ./tools/run_clang_tidy.sh
+#
+# To apply fixes automatically (use with caution and review changes):
+#   clang-tidy -p build -fix -format-style=none -extra-arg=-std=c++23 <file.cpp>
+#
+# The script is designed for continuous integration (CI) environments and
+# local development workflows, providing a "squeaky clean" analysis experience.
 
 set -e
+
+# Define the build directory.
 BUILD_DIR="build"
 
-# Create build directory and compile database if missing
-if [ ! -f "$BUILD_DIR/compile_commands.json" ]; then
-    echo "Generating compile_commands.json..."
-<<<<<<< HEAD
-    cmake -S . -B "$BUILD_DIR" -DCMAKE_EXPORT_COMPILE_COMMANDS=ON
-=======
-    # Tests disabled to avoid external dependency requirements.
-    cmake -S . -B "$BUILD_DIR" -DCMAKE_EXPORT_COMPILE_COMMANDS=ON -DBUILD_TESTING=OFF -DENABLE_UNIT_TESTS=OFF
->>>>>>> ad8adfb2
-fi
-
+# Define a list of files known to cause issues with clang-tidy.
+# This list is maintained to ensure the script completes successfully,
+# allowing other files to be analyzed.
 CRASHING_FILES=(
     "./commands/ln.cpp"
     "./commands/basename.cpp"
@@ -36,6 +47,8 @@
     "./mm/utility.cpp"
 )
 
+# Helper function to check if a file is in the crashing list.
+# Returns 0 (true) if the file should be skipped, 1 (false) otherwise.
 is_crashing_file() {
     local file_to_check="$1"
     for crashing_file in "${CRASHING_FILES[@]}"; do
@@ -46,26 +59,37 @@
     return 1 # False, not a crashing file
 }
 
-# Find all C++ source files excluding the build directory
+# Generate compile_commands.json if it doesn't exist.
+# This is crucial for clang-tidy to understand the build context (include paths, compiler flags).
+# Test builds are explicitly disabled to speed up compile_commands.json generation
+# and avoid test-specific dependencies during static analysis.
+if [ ! -f "$BUILD_DIR/compile_commands.json" ]; then
+    echo "--- Generating compile_commands.json (disabling tests for efficiency) ---"
+    cmake -S . -B "$BUILD_DIR" -DCMAKE_EXPORT_COMPILE_COMMANDS=ON -DBUILD_TESTING=OFF -DENABLE_UNIT_TESTS=OFF
+fi
+
+echo "--- Starting clang-tidy analysis (C++23 compliance) ---"
+
+# Find all C++ source files in the repository, excluding files within the build directory.
+# Process each file individually to isolate diagnostics and prevent a single file's issue
+# from halting the entire analysis.
 find . -name '*.cpp' -not -path "./$BUILD_DIR/*" | while read -r file; do
     if is_crashing_file "$file"; then
         echo "--- SKIPPING known crashing file: $file ---"
     else
         echo "--- Processing file: $file ---"
-<<<<<<< HEAD
-        if clang-tidy -p "$BUILD_DIR" -fix -format-style=none -extra-arg=-std=c++17 "$file"; then
-            echo "Successfully processed (or no changes needed for) $file"
-        else
-            echo "Error or warnings reported for $file by clang-tidy. Exit code: $?. Fixes might not have been applied if errors were severe."
-=======
-        # Diagnostics-only; fixes are not applied automatically.
+        # Execute clang-tidy for the current file.
+        # -p "$BUILD_DIR": Specifies the path to the compile database.
+        # -format-style=none: Prevents clang-tidy from reformatting comments, preserving original style.
+        # -extra-arg=-std=c++23: Enforces C++23 standard for analysis.
+        # Note: Automatic fixes (`-fix`) are omitted by default to promote manual review of diagnostics.
         if clang-tidy -p "$BUILD_DIR" -format-style=none -extra-arg=-std=c++23 "$file"; then
             echo "Successfully processed (or no changes needed for) $file"
         else
+            # Report errors or warnings. The script continues to process other files.
             echo "Error or warnings reported for $file by clang-tidy. Exit code: $?."
->>>>>>> ad8adfb2
         fi
     fi
 done
 
-echo "Clang-tidy run complete."+echo "--- Clang-tidy analysis complete ---"