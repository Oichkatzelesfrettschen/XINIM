--- conflicted
+++ resolved
@@ -25,14 +25,9 @@
 # diskette does not start out by printing 'Booting MINIX 1.0' the problem is
 # probably that you have not made a good boot block.
 bootblok:	bootblok.c
-<<<<<<< HEAD
 	# Compile the boot block using the C source
-	$(CC) $(CFLAGS) -o bootblok bootblok.c
-=======
-	cc $(CFLAGS) -o bootblokgen bootblok.c
-	./bootblokgen
-	rm -f bootblokgen
->>>>>>> c67a7fe8
+	 $(CFLAGS) -o bootblok bootblok.c
+	$(CC) $(CFLAGS) -o bootblokgen bootblok.c
 	@echo bootblok done.
 build:	build.o
 	cc -o build build.o
