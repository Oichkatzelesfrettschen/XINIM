<<<<<<< HEAD
# This CMake file builds each tool as a separate executable.

file(GLOB TOOL_SOURCES "*.cpp") # Use quotes and a more descriptive variable name

foreach(TOOL_SOURCE_FILE ${TOOL_SOURCES})
  get_filename_component(TOOL_NAME ${TOOL_SOURCE_FILE} NAME_WE) # NAME_WE extracts name without extension
  set(TARGET_NAME minix_tool_${TOOL_NAME})

=======
# This CMake file builds each tool as a separate executable.

file(GLOB TOOL_SOURCES "*.cpp") # Use quotes and a more descriptive variable name

foreach(TOOL_SOURCE_FILE ${TOOL_SOURCES})
  get_filename_component(TOOL_NAME ${TOOL_SOURCE_FILE} NAME_WE) # NAME_WE extracts name without extension
  set(TARGET_NAME minix_tool_${TOOL_NAME})

>>>>>>> ad8adfb2
  add_executable(${TARGET_NAME} ${TOOL_SOURCE_FILE})

  # Link each tool against the C library (minix_libc)
  # Some tools might have more specific linking needs later.
<<<<<<< HEAD
  target_link_libraries(${TARGET_NAME} PRIVATE minix_libc)

  # Add include directories for each tool
  target_include_directories(${TARGET_NAME} PUBLIC
    "."  # For any local headers specific to a tool (e.g., diskio.hpp)
    "${CMAKE_SOURCE_DIR}/include"
    "${CMAKE_SOURCE_DIR}/h"
  )
=======
  target_link_libraries(${TARGET_NAME} PRIVATE minix_libc xinim_common)
>>>>>>> ad8adfb2
endforeach()<|MERGE_RESOLUTION|>--- conflicted
+++ resolved
@@ -1,4 +1,3 @@
-<<<<<<< HEAD
 # This CMake file builds each tool as a separate executable.
 
 file(GLOB TOOL_SOURCES "*.cpp") # Use quotes and a more descriptive variable name
@@ -7,30 +6,15 @@
   get_filename_component(TOOL_NAME ${TOOL_SOURCE_FILE} NAME_WE) # NAME_WE extracts name without extension
   set(TARGET_NAME minix_tool_${TOOL_NAME})
 
-=======
-# This CMake file builds each tool as a separate executable.
-
-file(GLOB TOOL_SOURCES "*.cpp") # Use quotes and a more descriptive variable name
-
-foreach(TOOL_SOURCE_FILE ${TOOL_SOURCES})
-  get_filename_component(TOOL_NAME ${TOOL_SOURCE_FILE} NAME_WE) # NAME_WE extracts name without extension
-  set(TARGET_NAME minix_tool_${TOOL_NAME})
-
->>>>>>> ad8adfb2
   add_executable(${TARGET_NAME} ${TOOL_SOURCE_FILE})
 
-  # Link each tool against the C library (minix_libc)
-  # Some tools might have more specific linking needs later.
-<<<<<<< HEAD
-  target_link_libraries(${TARGET_NAME} PRIVATE minix_libc)
+  # Link each tool against the C library (minix_libc) and the common project settings.
+  # The `xinim_common` library provides project-wide compiler flags and include paths.
+  target_link_libraries(${TARGET_NAME} PRIVATE minix_libc xinim_common)
 
   # Add include directories for each tool
   target_include_directories(${TARGET_NAME} PUBLIC
-    "."  # For any local headers specific to a tool (e.g., diskio.hpp)
-    "${CMAKE_SOURCE_DIR}/include"
-    "${CMAKE_SOURCE_DIR}/h"
+    "." # For any local headers specific to a tool (e.g., diskio.hpp)
+    # The global include paths from include/ and h/ are provided by xinim_common.
   )
-=======
-  target_link_libraries(${TARGET_NAME} PRIVATE minix_libc xinim_common)
->>>>>>> ad8adfb2
 endforeach()