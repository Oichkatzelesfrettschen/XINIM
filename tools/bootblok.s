--- conflicted
+++ resolved
@@ -54,7 +54,7 @@
     mov ss, ax
     mov esp, 0x90000
 
-<<<<<<< HEAD
+
     ; Set up 64-bit page tables (identity map first 2MiB)
     mov eax, pdpt
     or eax, 0x03
@@ -63,15 +63,10 @@
     mov eax, pd
     or eax, 0x03
     mov dword [pdpt], eax
-=======
     ; build minimal page tables mapping first 2MiB
     mov dword [pml4], pdpt + 0x03
     mov dword [pml4+4], 0
     mov dword [pdpt], pd + 0x03
->>>>>>> 67e2e522
-    mov dword [pdpt+4], 0
-    mov dword [pd], 0x00000083
-    mov dword [pd+4], 0
 
     mov eax, pml4
     mov cr3, eax
