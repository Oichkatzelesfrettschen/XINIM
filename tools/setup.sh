--- conflicted
+++ resolved
@@ -13,7 +13,6 @@
 sudo apt-get update
 
 # Install build utilities, analysis tools and documentation generators.
-<<<<<<< HEAD
 # Prefer clang-18. If unavailable try clang-20 from the LLVM apt repository
 # and finally fall back to the distro default clang package.
 if ! sudo apt-get install -y --no-install-recommends clang-18 lld-18; then
@@ -23,11 +22,7 @@
     else
         sudo apt-get install -y --no-install-recommends clang lld
     fi
-=======
-# Prefer clang-11 if available; otherwise fall back to clang-14.
-if ! sudo apt-get install -y --no-install-recommends clang-11 lld-11; then
-    sudo apt-get install -y --no-install-recommends clang-14 lld-14
->>>>>>> d313d30f
+
 fi
 
 sudo apt-get install -y --no-install-recommends \
