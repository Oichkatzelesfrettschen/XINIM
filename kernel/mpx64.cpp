/**
 * @file mpx64.cpp
 * @brief 64-bit context switch and interrupt stubs.
 */

#include "../h/const.hpp"
#include "../h/type.hpp"
#include "../include/defs.hpp"
#include "const.hpp"
#include "glo.hpp"
#include "proc.hpp"
#include "type.hpp"
#include <cstddef>

/// @file
/// @brief 64-bit context switch and interrupt entry code translated from assembly.

inline constexpr std::size_t RAX_OFF{0};
inline constexpr std::size_t RBX_OFF{8};
inline constexpr std::size_t RCX_OFF{16};
inline constexpr std::size_t RDX_OFF{24};
inline constexpr std::size_t RSI_OFF{32};
inline constexpr std::size_t RDI_OFF{40};
inline constexpr std::size_t RBP_OFF{48};
inline constexpr std::size_t R8_OFF{56};
inline constexpr std::size_t R9_OFF{64};
inline constexpr std::size_t R10_OFF{72};
inline constexpr std::size_t R11_OFF{80};
inline constexpr std::size_t R12_OFF{88};
inline constexpr std::size_t R13_OFF{96};
inline constexpr std::size_t R14_OFF{104};
inline constexpr std::size_t R15_OFF{112};
inline constexpr std::size_t SP_OFF{120};
inline constexpr std::size_t PC_OFF{128};
inline constexpr std::size_t PSW_OFF{136};

extern char k_stack[K_STACK_BYTES];

<<<<<<< HEAD
/// @brief Save registers to the current process and switch stacks.
void save() noexcept NAKED;
void save() noexcept {
=======
/*===========================================================================*
 *                              save                                         *
 *===========================================================================*/
/** @brief Save registers to the current process and switch stacks. */
void save(void) NAKED;
void save(void) {
>>>>>>> 1acf981e
    __asm__ volatile("push %%rax\n\t"
                     "push %%rbx\n\t"
                     "push %%rcx\n\t"
                     "push %%rdx\n\t"
                     "push %%rsi\n\t"
                     "push %%rdi\n\t"
                     "push %%rbp\n\t"
                     "push %%r8\n\t"
                     "push %%r9\n\t"
                     "push %%r10\n\t"
                     "push %%r11\n\t"
                     "push %%r12\n\t"
                     "push %%r13\n\t"
                     "push %%r14\n\t"
                     "push %%r15\n\t"
                     "movq _proc_ptr(%%rip), %%r15\n\t"
                     "movq 120(%%rsp), %%rax\n\t"
                     "movq %%rax, %c0(%%r15)\n\t"
                     "movq 136(%%rsp), %%rax\n\t"
                     "movq %%rax, %c1(%%r15)\n\t"
                     "lea 120(%%rsp), %%rax\n\t"
                     "movq %%rax, %c2(%%r15)\n\t"
                     "movq 112(%%rsp), %%rax\n\t"
                     "movq %%rax, %c3(%%r15)\n\t"
                     "movq 104(%%rsp), %%rax\n\t"
                     "movq %%rax, %c4(%%r15)\n\t"
                     "movq 96(%%rsp), %%rax\n\t"
                     "movq %%rax, %c5(%%r15)\n\t"
                     "movq 88(%%rsp), %%rax\n\t"
                     "movq %%rax, %c6(%%r15)\n\t"
                     "movq 80(%%rsp), %%rax\n\t"
                     "movq %%rax, %c7(%%r15)\n\t"
                     "movq 72(%%rsp), %%rax\n\t"
                     "movq %%rax, %c8(%%r15)\n\t"
                     "movq 64(%%rsp), %%rax\n\t"
                     "movq %%rax, %c9(%%r15)\n\t"
                     "movq 56(%%rsp), %%rax\n\t"
                     "movq %%rax, %c10(%%r15)\n\t"
                     "movq 48(%%rsp), %%rax\n\t"
                     "movq %%rax, %c11(%%r15)\n\t"
                     "movq 40(%%rsp), %%rax\n\t"
                     "movq %%rax, %c12(%%r15)\n\t"
                     "movq 32(%%rsp), %%rax\n\t"
                     "movq %%rax, %c13(%%r15)\n\t"
                     "movq 24(%%rsp), %%rax\n\t"
                     "movq %%rax, %c14(%%r15)\n\t"
                     "movq 16(%%rsp), %%rax\n\t"
                     "movq %%rax, %c15(%%r15)\n\t"
                     "movq 8(%%rsp), %%rax\n\t"
                     "movq %%rax, %c16(%%r15)\n\t"
                     "movq (%%rsp), %%rax\n\t"
                     "movq %%rax, %c17(%%r15)\n\t"
                     "leaq k_stack(%%rip), %%rsp\n\t"
                     "add $%c18, %%rsp\n\t"
                     "ret"
                     :
                     : "i"(PC_OFF), "i"(PSW_OFF), "i"(SP_OFF), "i"(RAX_OFF), "i"(RBX_OFF),
                       "i"(RCX_OFF), "i"(RDX_OFF), "i"(RSI_OFF), "i"(RDI_OFF), "i"(RBP_OFF),
                       "i"(R8_OFF), "i"(R9_OFF), "i"(R10_OFF), "i"(R11_OFF), "i"(R12_OFF),
                       "i"(R13_OFF), "i"(R14_OFF), "i"(R15_OFF), "i"(K_STACK_BYTES)
                     : "memory", "rax", "r15");
}

<<<<<<< HEAD
/// @brief Restore registers and continue the interrupted task.
void restart() noexcept NAKED;
void restart() noexcept {
=======
/*===========================================================================*
 *                              restart                                      *
 *===========================================================================*/
/** @brief Restore registers and continue the interrupted task. */
void restart(void) NAKED;
void restart(void) {
>>>>>>> 1acf981e
    __asm__ volatile("movq _proc_ptr(%%rip), %%r15\n\t"
                     "movq %c0(%%r15), %%rsp\n\t"
                     "movq %c1(%%r15), %%r15\n\t"
                     "movq %c2(%%r15), %%r14\n\t"
                     "movq %c3(%%r15), %%r13\n\t"
                     "movq %c4(%%r15), %%r12\n\t"
                     "movq %c5(%%r15), %%r11\n\t"
                     "movq %c6(%%r15), %%r10\n\t"
                     "movq %c7(%%r15), %%r9\n\t"
                     "movq %c8(%%r15), %%r8\n\t"
                     "movq %c9(%%r15), %%rbp\n\t"
                     "movq %c10(%%r15), %%rdi\n\t"
                     "movq %c11(%%r15), %%rsi\n\t"
                     "movq %c12(%%r15), %%rdx\n\t"
                     "movq %c13(%%r15), %%rcx\n\t"
                     "movq %c14(%%r15), %%rbx\n\t"
                     "movq %c15(%%r15), %%rax\n\t"
                     "pushq %c16(%%r15)\n\t"
                     "pushq %c17(%%r15)\n\t"
                     "iretq"
                     :
                     : "i"(SP_OFF), "i"(R15_OFF), "i"(R14_OFF), "i"(R13_OFF), "i"(R12_OFF),
                       "i"(R11_OFF), "i"(R10_OFF), "i"(R9_OFF), "i"(R8_OFF), "i"(RBP_OFF),
                       "i"(RDI_OFF), "i"(RSI_OFF), "i"(RDX_OFF), "i"(RCX_OFF), "i"(RBX_OFF),
                       "i"(RAX_OFF), "i"(PSW_OFF), "i"(PC_OFF)
                     : "memory", "rax", "r15");
}

<<<<<<< HEAD
/// @brief Default interrupt service routine.
void isr_default() noexcept NAKED;
void isr_default() noexcept {
=======
/*===========================================================================*
 *                              isr_default                                  *
 *===========================================================================*/
/** @brief Default interrupt service routine. */
void isr_default(void) NAKED;
void isr_default(void) {
>>>>>>> 1acf981e
    __asm__ volatile("call save\n\t"
                     "call _surprise\n\t"
                     "jmp restart");
}

<<<<<<< HEAD
/// @brief Clock interrupt service routine.
void isr_clock() noexcept NAKED;
void isr_clock() noexcept {
=======
/*===========================================================================*
 *                              isr_clock                                    *
 *===========================================================================*/
/** @brief Clock interrupt service routine. */
void isr_clock(void) NAKED;
void isr_clock(void) {
>>>>>>> 1acf981e
    __asm__ volatile("call save\n\t"
                     "call _clock_int\n\t"
                     "jmp restart");
}

<<<<<<< HEAD
/// @brief Keyboard interrupt service routine.
void isr_keyboard() noexcept NAKED;
void isr_keyboard() noexcept {
=======
/*===========================================================================*
 *                              isr_keyboard                                 *
 *===========================================================================*/
/** @brief Keyboard interrupt service routine. */
void isr_keyboard(void) NAKED;
void isr_keyboard(void) {
>>>>>>> 1acf981e
    __asm__ volatile("call save\n\t"
                     "call _tty_int\n\t"
                     "jmp restart");
}

<<<<<<< HEAD
/// @brief System call entry point.
void s_call() noexcept NAKED;
void s_call() noexcept {
=======
/*===========================================================================*
 *                              s_call                                       *
 *===========================================================================*/
/** @brief System call entry point. */
void s_call(void) NAKED;
void s_call(void) {
>>>>>>> 1acf981e
    __asm__ volatile("call save\n\t"
                     "movq _proc_ptr(%rip), %rdi\n\t"
                     "movq 16(%rdi), %rsi\n\t"
                     "movq (%rdi), %rdx\n\t"
                     "movq $0, %rcx\n\t"
                     "call _sys_call\n\t"
                     "jmp restart");
}

<<<<<<< HEAD
/// @brief Printer interrupt service routine.
void lpr_int() noexcept NAKED;
void lpr_int() noexcept {
=======
/*===========================================================================*
 *                              lpr_int                                      *
 *===========================================================================*/
/** @brief Printer interrupt service routine. */
void lpr_int(void) NAKED;
void lpr_int(void) {
>>>>>>> 1acf981e
    __asm__ volatile("call save\n\t"
                     "call _pr_char\n\t"
                     "jmp restart");
}

<<<<<<< HEAD
/// @brief Disk interrupt service routine.
void disk_int() noexcept NAKED;
void disk_int() noexcept {
=======
/*===========================================================================*
 *                              disk_int                                     *
 *===========================================================================*/
/** @brief Disk interrupt service routine. */
void disk_int(void) NAKED;
void disk_int(void) {
>>>>>>> 1acf981e
    __asm__ volatile("call save\n\t"
                     "movq _int_mess+2(%rip), %rax\n\t"
                     "movq %rax, %rdi\n\t"
                     "call _interrupt\n\t"
                     "jmp restart");
}

<<<<<<< HEAD
/// @brief Divide trap handler.
void divide() noexcept NAKED;
void divide() noexcept {
=======
/*===========================================================================*
 *                              divide                                       *
 *===========================================================================*/
/** @brief Divide trap handler. */
void divide(void) NAKED;
void divide(void) {
>>>>>>> 1acf981e
    __asm__ volatile("call save\n\t"
                     "call _div_trap\n\t"
                     "jmp restart");
}

<<<<<<< HEAD
/// @brief General trap handler.
void trp() noexcept NAKED;
void trp() noexcept {
=======
/*===========================================================================*
 *                              trp                                          *
 *===========================================================================*/
/** @brief General trap handler. */
void trp(void) NAKED;
void trp(void) {
>>>>>>> 1acf981e
    __asm__ volatile("call save\n\t"
                     "call _trap\n\t"
                     "jmp restart");
}
<|MERGE_RESOLUTION|>--- conflicted
+++ resolved
@@ -1,294 +1,223 @@
-/**
- * @file mpx64.cpp
- * @brief 64-bit context switch and interrupt stubs.
- */
-
-#include "../h/const.hpp"
-#include "../h/type.hpp"
-#include "../include/defs.hpp"
-#include "const.hpp"
-#include "glo.hpp"
-#include "proc.hpp"
-#include "type.hpp"
-#include <cstddef>
-
-/// @file
-/// @brief 64-bit context switch and interrupt entry code translated from assembly.
-
-inline constexpr std::size_t RAX_OFF{0};
-inline constexpr std::size_t RBX_OFF{8};
-inline constexpr std::size_t RCX_OFF{16};
-inline constexpr std::size_t RDX_OFF{24};
-inline constexpr std::size_t RSI_OFF{32};
-inline constexpr std::size_t RDI_OFF{40};
-inline constexpr std::size_t RBP_OFF{48};
-inline constexpr std::size_t R8_OFF{56};
-inline constexpr std::size_t R9_OFF{64};
-inline constexpr std::size_t R10_OFF{72};
-inline constexpr std::size_t R11_OFF{80};
-inline constexpr std::size_t R12_OFF{88};
-inline constexpr std::size_t R13_OFF{96};
-inline constexpr std::size_t R14_OFF{104};
-inline constexpr std::size_t R15_OFF{112};
-inline constexpr std::size_t SP_OFF{120};
-inline constexpr std::size_t PC_OFF{128};
-inline constexpr std::size_t PSW_OFF{136};
-
-extern char k_stack[K_STACK_BYTES];
-
-<<<<<<< HEAD
-/// @brief Save registers to the current process and switch stacks.
-void save() noexcept NAKED;
-void save() noexcept {
-=======
-/*===========================================================================*
- *                              save                                         *
- *===========================================================================*/
-/** @brief Save registers to the current process and switch stacks. */
-void save(void) NAKED;
-void save(void) {
->>>>>>> 1acf981e
-    __asm__ volatile("push %%rax\n\t"
-                     "push %%rbx\n\t"
-                     "push %%rcx\n\t"
-                     "push %%rdx\n\t"
-                     "push %%rsi\n\t"
-                     "push %%rdi\n\t"
-                     "push %%rbp\n\t"
-                     "push %%r8\n\t"
-                     "push %%r9\n\t"
-                     "push %%r10\n\t"
-                     "push %%r11\n\t"
-                     "push %%r12\n\t"
-                     "push %%r13\n\t"
-                     "push %%r14\n\t"
-                     "push %%r15\n\t"
-                     "movq _proc_ptr(%%rip), %%r15\n\t"
-                     "movq 120(%%rsp), %%rax\n\t"
-                     "movq %%rax, %c0(%%r15)\n\t"
-                     "movq 136(%%rsp), %%rax\n\t"
-                     "movq %%rax, %c1(%%r15)\n\t"
-                     "lea 120(%%rsp), %%rax\n\t"
-                     "movq %%rax, %c2(%%r15)\n\t"
-                     "movq 112(%%rsp), %%rax\n\t"
-                     "movq %%rax, %c3(%%r15)\n\t"
-                     "movq 104(%%rsp), %%rax\n\t"
-                     "movq %%rax, %c4(%%r15)\n\t"
-                     "movq 96(%%rsp), %%rax\n\t"
-                     "movq %%rax, %c5(%%r15)\n\t"
-                     "movq 88(%%rsp), %%rax\n\t"
-                     "movq %%rax, %c6(%%r15)\n\t"
-                     "movq 80(%%rsp), %%rax\n\t"
-                     "movq %%rax, %c7(%%r15)\n\t"
-                     "movq 72(%%rsp), %%rax\n\t"
-                     "movq %%rax, %c8(%%r15)\n\t"
-                     "movq 64(%%rsp), %%rax\n\t"
-                     "movq %%rax, %c9(%%r15)\n\t"
-                     "movq 56(%%rsp), %%rax\n\t"
-                     "movq %%rax, %c10(%%r15)\n\t"
-                     "movq 48(%%rsp), %%rax\n\t"
-                     "movq %%rax, %c11(%%r15)\n\t"
-                     "movq 40(%%rsp), %%rax\n\t"
-                     "movq %%rax, %c12(%%r15)\n\t"
-                     "movq 32(%%rsp), %%rax\n\t"
-                     "movq %%rax, %c13(%%r15)\n\t"
-                     "movq 24(%%rsp), %%rax\n\t"
-                     "movq %%rax, %c14(%%r15)\n\t"
-                     "movq 16(%%rsp), %%rax\n\t"
-                     "movq %%rax, %c15(%%r15)\n\t"
-                     "movq 8(%%rsp), %%rax\n\t"
-                     "movq %%rax, %c16(%%r15)\n\t"
-                     "movq (%%rsp), %%rax\n\t"
-                     "movq %%rax, %c17(%%r15)\n\t"
-                     "leaq k_stack(%%rip), %%rsp\n\t"
-                     "add $%c18, %%rsp\n\t"
-                     "ret"
-                     :
-                     : "i"(PC_OFF), "i"(PSW_OFF), "i"(SP_OFF), "i"(RAX_OFF), "i"(RBX_OFF),
-                       "i"(RCX_OFF), "i"(RDX_OFF), "i"(RSI_OFF), "i"(RDI_OFF), "i"(RBP_OFF),
-                       "i"(R8_OFF), "i"(R9_OFF), "i"(R10_OFF), "i"(R11_OFF), "i"(R12_OFF),
-                       "i"(R13_OFF), "i"(R14_OFF), "i"(R15_OFF), "i"(K_STACK_BYTES)
-                     : "memory", "rax", "r15");
-}
-
-<<<<<<< HEAD
-/// @brief Restore registers and continue the interrupted task.
-void restart() noexcept NAKED;
-void restart() noexcept {
-=======
-/*===========================================================================*
- *                              restart                                      *
- *===========================================================================*/
-/** @brief Restore registers and continue the interrupted task. */
-void restart(void) NAKED;
-void restart(void) {
->>>>>>> 1acf981e
-    __asm__ volatile("movq _proc_ptr(%%rip), %%r15\n\t"
-                     "movq %c0(%%r15), %%rsp\n\t"
-                     "movq %c1(%%r15), %%r15\n\t"
-                     "movq %c2(%%r15), %%r14\n\t"
-                     "movq %c3(%%r15), %%r13\n\t"
-                     "movq %c4(%%r15), %%r12\n\t"
-                     "movq %c5(%%r15), %%r11\n\t"
-                     "movq %c6(%%r15), %%r10\n\t"
-                     "movq %c7(%%r15), %%r9\n\t"
-                     "movq %c8(%%r15), %%r8\n\t"
-                     "movq %c9(%%r15), %%rbp\n\t"
-                     "movq %c10(%%r15), %%rdi\n\t"
-                     "movq %c11(%%r15), %%rsi\n\t"
-                     "movq %c12(%%r15), %%rdx\n\t"
-                     "movq %c13(%%r15), %%rcx\n\t"
-                     "movq %c14(%%r15), %%rbx\n\t"
-                     "movq %c15(%%r15), %%rax\n\t"
-                     "pushq %c16(%%r15)\n\t"
-                     "pushq %c17(%%r15)\n\t"
-                     "iretq"
-                     :
-                     : "i"(SP_OFF), "i"(R15_OFF), "i"(R14_OFF), "i"(R13_OFF), "i"(R12_OFF),
-                       "i"(R11_OFF), "i"(R10_OFF), "i"(R9_OFF), "i"(R8_OFF), "i"(RBP_OFF),
-                       "i"(RDI_OFF), "i"(RSI_OFF), "i"(RDX_OFF), "i"(RCX_OFF), "i"(RBX_OFF),
-                       "i"(RAX_OFF), "i"(PSW_OFF), "i"(PC_OFF)
-                     : "memory", "rax", "r15");
-}
-
-<<<<<<< HEAD
-/// @brief Default interrupt service routine.
-void isr_default() noexcept NAKED;
-void isr_default() noexcept {
-=======
-/*===========================================================================*
- *                              isr_default                                  *
- *===========================================================================*/
-/** @brief Default interrupt service routine. */
-void isr_default(void) NAKED;
-void isr_default(void) {
->>>>>>> 1acf981e
-    __asm__ volatile("call save\n\t"
-                     "call _surprise\n\t"
-                     "jmp restart");
-}
-
-<<<<<<< HEAD
-/// @brief Clock interrupt service routine.
-void isr_clock() noexcept NAKED;
-void isr_clock() noexcept {
-=======
-/*===========================================================================*
- *                              isr_clock                                    *
- *===========================================================================*/
-/** @brief Clock interrupt service routine. */
-void isr_clock(void) NAKED;
-void isr_clock(void) {
->>>>>>> 1acf981e
-    __asm__ volatile("call save\n\t"
-                     "call _clock_int\n\t"
-                     "jmp restart");
-}
-
-<<<<<<< HEAD
-/// @brief Keyboard interrupt service routine.
-void isr_keyboard() noexcept NAKED;
-void isr_keyboard() noexcept {
-=======
-/*===========================================================================*
- *                              isr_keyboard                                 *
- *===========================================================================*/
-/** @brief Keyboard interrupt service routine. */
-void isr_keyboard(void) NAKED;
-void isr_keyboard(void) {
->>>>>>> 1acf981e
-    __asm__ volatile("call save\n\t"
-                     "call _tty_int\n\t"
-                     "jmp restart");
-}
-
-<<<<<<< HEAD
-/// @brief System call entry point.
-void s_call() noexcept NAKED;
-void s_call() noexcept {
-=======
-/*===========================================================================*
- *                              s_call                                       *
- *===========================================================================*/
-/** @brief System call entry point. */
-void s_call(void) NAKED;
-void s_call(void) {
->>>>>>> 1acf981e
-    __asm__ volatile("call save\n\t"
-                     "movq _proc_ptr(%rip), %rdi\n\t"
-                     "movq 16(%rdi), %rsi\n\t"
-                     "movq (%rdi), %rdx\n\t"
-                     "movq $0, %rcx\n\t"
-                     "call _sys_call\n\t"
-                     "jmp restart");
-}
-
-<<<<<<< HEAD
-/// @brief Printer interrupt service routine.
-void lpr_int() noexcept NAKED;
-void lpr_int() noexcept {
-=======
-/*===========================================================================*
- *                              lpr_int                                      *
- *===========================================================================*/
-/** @brief Printer interrupt service routine. */
-void lpr_int(void) NAKED;
-void lpr_int(void) {
->>>>>>> 1acf981e
-    __asm__ volatile("call save\n\t"
-                     "call _pr_char\n\t"
-                     "jmp restart");
-}
-
-<<<<<<< HEAD
-/// @brief Disk interrupt service routine.
-void disk_int() noexcept NAKED;
-void disk_int() noexcept {
-=======
-/*===========================================================================*
- *                              disk_int                                     *
- *===========================================================================*/
-/** @brief Disk interrupt service routine. */
-void disk_int(void) NAKED;
-void disk_int(void) {
->>>>>>> 1acf981e
-    __asm__ volatile("call save\n\t"
-                     "movq _int_mess+2(%rip), %rax\n\t"
-                     "movq %rax, %rdi\n\t"
-                     "call _interrupt\n\t"
-                     "jmp restart");
-}
-
-<<<<<<< HEAD
-/// @brief Divide trap handler.
-void divide() noexcept NAKED;
-void divide() noexcept {
-=======
-/*===========================================================================*
- *                              divide                                       *
- *===========================================================================*/
-/** @brief Divide trap handler. */
-void divide(void) NAKED;
-void divide(void) {
->>>>>>> 1acf981e
-    __asm__ volatile("call save\n\t"
-                     "call _div_trap\n\t"
-                     "jmp restart");
-}
-
-<<<<<<< HEAD
-/// @brief General trap handler.
-void trp() noexcept NAKED;
-void trp() noexcept {
-=======
-/*===========================================================================*
- *                              trp                                          *
- *===========================================================================*/
-/** @brief General trap handler. */
-void trp(void) NAKED;
-void trp(void) {
->>>>>>> 1acf981e
-    __asm__ volatile("call save\n\t"
-                     "call _trap\n\t"
-                     "jmp restart");
-}
+/**
+ * @file mpx64.cpp
+ * @brief 64-bit context switch and interrupt stubs for the XINIM kernel.
+ *
+ * This file contains the low-level, assembly-based entry points for context
+ * switching and interrupt handling in the 64-bit XINIM kernel. The code
+ * is hand-optimized assembly, wrapped in C++ function declarations to
+ * provide a safe and modern interface.
+ *
+ * @section Core Functions
+ * - `save`: Saves the current process's registers and switches to the kernel stack.
+ * - `restart`: Restores a process's registers and resumes its execution.
+ *
+ * @section Interrupts
+ * This file defines stubs for various interrupt service routines (ISRs) and trap
+ * handlers, including the clock, keyboard, printer, and disk. Each stub performs
+ * a context save, calls a higher-level C++ handler function, and then restores
+ * the context to resume execution.
+ *
+ * @note This code uses GCC/Clang extensions like `__asm__ volatile` and `NAKED`
+ * to write assembly within C++ functions, which is necessary for low-level
+ * kernel development.
+ */
+
+#include "../h/const.hpp"
+#include "../h/type.hpp"
+#include "../include/defs.hpp"
+#include "const.hpp"
+#include "glo.hpp"
+#include "proc.hpp"
+#include "type.hpp"
+#include <cstddef>
+
+/// @file
+/// @brief 64-bit context switch and interrupt entry code translated from assembly.
+
+inline constexpr std::size_t RAX_OFF{0};
+inline constexpr std::size_t RBX_OFF{8};
+inline constexpr std::size_t RCX_OFF{16};
+inline constexpr std::size_t RDX_OFF{24};
+inline constexpr std::size_t RSI_OFF{32};
+inline constexpr std::size_t RDI_OFF{40};
+inline constexpr std::size_t RBP_OFF{48};
+inline constexpr std::size_t R8_OFF{56};
+inline constexpr std::size_t R9_OFF{64};
+inline constexpr std::size_t R10_OFF{72};
+inline constexpr std::size_t R11_OFF{80};
+inline constexpr std::size_t R12_OFF{88};
+inline constexpr std::size_t R13_OFF{96};
+inline constexpr std::size_t R14_OFF{104};
+inline constexpr std::size_t R15_OFF{112};
+inline constexpr std::size_t SP_OFF{120};
+inline constexpr std::size_t PC_OFF{128};
+inline constexpr std::size_t PSW_OFF{136};
+
+extern char k_stack[K_STACK_BYTES];
+
+/// @brief Saves the current process's registers to its process slot and switches to the kernel stack.
+void save() noexcept NAKED;
+void save() noexcept {
+    __asm__ volatile("push %%rax\n\t"
+                     "push %%rbx\n\t"
+                     "push %%rcx\n\t"
+                     "push %%rdx\n\t"
+                     "push %%rsi\n\t"
+                     "push %%rdi\n\t"
+                     "push %%rbp\n\t"
+                     "push %%r8\n\t"
+                     "push %%r9\n\t"
+                     "push %%r10\n\t"
+                     "push %%r11\n\t"
+                     "push %%r12\n\t"
+                     "push %%r13\n\t"
+                     "push %%r14\n\t"
+                     "push %%r15\n\t"
+                     "movq _proc_ptr(%%rip), %%r15\n\t"
+                     "movq 120(%%rsp), %%rax\n\t"
+                     "movq %%rax, %c0(%%r15)\n\t"
+                     "movq 136(%%rsp), %%rax\n\t"
+                     "movq %%rax, %c1(%%r15)\n\t"
+                     "lea 120(%%rsp), %%rax\n\t"
+                     "movq %%rax, %c2(%%r15)\n\t"
+                     "movq 112(%%rsp), %%rax\n\t"
+                     "movq %%rax, %c3(%%r15)\n\t"
+                     "movq 104(%%rsp), %%rax\n\t"
+                     "movq %%rax, %c4(%%r15)\n\t"
+                     "movq 96(%%rsp), %%rax\n\t"
+                     "movq %%rax, %c5(%%r15)\n\t"
+                     "movq 88(%%rsp), %%rax\n\t"
+                     "movq %%rax, %c6(%%r15)\n\t"
+                     "movq 80(%%rsp), %%rax\n\t"
+                     "movq %%rax, %c7(%%r15)\n\t"
+                     "movq 72(%%rsp), %%rax\n\t"
+                     "movq %%rax, %c8(%%r15)\n\t"
+                     "movq 64(%%rsp), %%rax\n\t"
+                     "movq %%rax, %c9(%%r15)\n\t"
+                     "movq 56(%%rsp), %%rax\n\t"
+                     "movq %%rax, %c10(%%r15)\n\t"
+                     "movq 48(%%rsp), %%rax\n\t"
+                     "movq %%rax, %c11(%%r15)\n\t"
+                     "movq 40(%%rsp), %%rax\n\t"
+                     "movq %%rax, %c12(%%r15)\n\t"
+                     "movq 32(%%rsp), %%rax\n\t"
+                     "movq %%rax, %c13(%%r15)\n\t"
+                     "movq 24(%%rsp), %%rax\n\t"
+                     "movq %%rax, %c14(%%r15)\n\t"
+                     "movq 16(%%rsp), %%rax\n\t"
+                     "movq %%rax, %c15(%%r15)\n\t"
+                     "movq 8(%%rsp), %%rax\n\t"
+                     "movq %%rax, %c16(%%r15)\n\t"
+                     "movq (%%rsp), %%rax\n\t"
+                     "movq %%rax, %c17(%%r15)\n\t"
+                     "leaq k_stack(%%rip), %%rsp\n\t"
+                     "add $%c18, %%rsp\n\t"
+                     "ret"
+                     :
+                     : "i"(PC_OFF), "i"(PSW_OFF), "i"(SP_OFF), "i"(RAX_OFF), "i"(RBX_OFF),
+                       "i"(RCX_OFF), "i"(RDX_OFF), "i"(RSI_OFF), "i"(RDI_OFF), "i"(RBP_OFF),
+                       "i"(R8_OFF), "i"(R9_OFF), "i"(R10_OFF), "i"(R11_OFF), "i"(R12_OFF),
+                       "i"(R13_OFF), "i"(R14_OFF), "i"(R15_OFF), "i"(K_STACK_BYTES)
+                     : "memory", "rax", "r15");
+}
+
+/// @brief Restores the registers from a process slot and resumes its execution.
+void restart() noexcept NAKED;
+void restart() noexcept {
+    __asm__ volatile("movq _proc_ptr(%%rip), %%r15\n\t"
+                     "movq %c0(%%r15), %%rsp\n\t"
+                     "movq %c1(%%r15), %%r15\n\t"
+                     "movq %c2(%%r15), %%r14\n\t"
+                     "movq %c3(%%r15), %%r13\n\t"
+                     "movq %c4(%%r15), %%r12\n\t"
+                     "movq %c5(%%r15), %%r11\n\t"
+                     "movq %c6(%%r15), %%r10\n\t"
+                     "movq %c7(%%r15), %%r9\n\t"
+                     "movq %c8(%%r15), %%r8\n\t"
+                     "movq %c9(%%r15), %%rbp\n\t"
+                     "movq %c10(%%r15), %%rdi\n\t"
+                     "movq %c11(%%r15), %%rsi\n\t"
+                     "movq %c12(%%r15), %%rdx\n\t"
+                     "movq %c13(%%r15), %%rcx\n\t"
+                     "movq %c14(%%r15), %%rbx\n\t"
+                     "movq %c15(%%r15), %%rax\n\t"
+                     "pushq %c16(%%r15)\n\t"
+                     "pushq %c17(%%r15)\n\t"
+                     "iretq"
+                     :
+                     : "i"(SP_OFF), "i"(R15_OFF), "i"(R14_OFF), "i"(R13_OFF), "i"(R12_OFF),
+                       "i"(R11_OFF), "i"(R10_OFF), "i"(R9_OFF), "i"(R8_OFF), "i"(RBP_OFF),
+                       "i"(RDI_OFF), "i"(RSI_OFF), "i"(RDX_OFF), "i"(RCX_OFF), "i"(RBX_OFF),
+                       "i"(RAX_OFF), "i"(PSW_OFF), "i"(PC_OFF)
+                     : "memory", "rax", "r15");
+}
+
+/// @brief Default interrupt service routine.
+void isr_default() noexcept NAKED;
+void isr_default() noexcept {
+    __asm__ volatile("call save\n\t"
+                     "call _surprise\n\t"
+                     "jmp restart");
+}
+
+/// @brief Clock interrupt service routine.
+void isr_clock() noexcept NAKED;
+void isr_clock() noexcept {
+    __asm__ volatile("call save\n\t"
+                     "call _clock_int\n\t"
+                     "jmp restart");
+}
+
+/// @brief Keyboard interrupt service routine.
+void isr_keyboard() noexcept NAKED;
+void isr_keyboard() noexcept {
+    __asm__ volatile("call save\n\t"
+                     "call _tty_int\n\t"
+                     "jmp restart");
+}
+
+/// @brief System call entry point.
+void s_call() noexcept NAKED;
+void s_call() noexcept {
+    __asm__ volatile("call save\n\t"
+                     "movq _proc_ptr(%rip), %rdi\n\t"
+                     "movq 16(%rdi), %rsi\n\t"
+                     "movq (%rdi), %rdx\n\t"
+                     "movq $0, %rcx\n\t"
+                     "call _sys_call\n\t"
+                     "jmp restart");
+}
+
+/// @brief Printer interrupt service routine.
+void lpr_int() noexcept NAKED;
+void lpr_int() noexcept {
+    __asm__ volatile("call save\n\t"
+                     "call _pr_char\n\t"
+                     "jmp restart");
+}
+
+/// @brief Disk interrupt service routine.
+void disk_int() noexcept NAKED;
+void disk_int() noexcept {
+    __asm__ volatile("call save\n\t"
+                     "movq _int_mess+2(%rip), %rax\n\t"
+                     "movq %rax, %rdi\n\t"
+                     "call _interrupt\n\t"
+                     "jmp restart");
+}
+
+/// @brief Divide trap handler.
+void divide() noexcept NAKED;
+void divide() noexcept {
+    __asm__ volatile("call save\n\t"
+                     "call _div_trap\n\t"
+                     "jmp restart");
+}
+
+/// @brief General trap handler.
+void trp() noexcept NAKED;
+void trp() noexcept {
+    __asm__ volatile("call save\n\t"
+                     "call _trap\n\t"
+                     "jmp restart");
+}