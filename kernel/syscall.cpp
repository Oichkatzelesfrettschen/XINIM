--- conflicted
+++ resolved
@@ -1,12 +1,25 @@
-<<<<<<< HEAD
-#include "../include/defs.hpp"
+/**
+ * @file syscall.cpp
+ * @brief x86-64 system call entry and configuration for the XINIM kernel.
+ *
+ * This module defines the low-level entry points for system calls from
+ * user mode to the kernel on the x86-64 architecture. It configures the
+ * necessary Model Specific Registers (MSRs) to enable the `syscall` and
+ * `sysret` instructions, providing a fast and efficient transition mechanism.
+ *
+ * The code uses hand-crafted assembly within C++ functions, which are
+ * declared with modern `noexcept NAKED` specifiers for clarity and type safety.
+ * This approach ensures that the low-level hardware interface is wrapped in a
+ * clean and maintainable C++23 API.
+ *
+ * @ingroup kernel_arch
+ */
+
+#include "../include/defs.h"
 #include "const.hpp"
 #include "glo.hpp"
 #include "proc.hpp"
 #include "type.hpp"
-
-/// @file
-/// @brief System call entry and setup routines for x86_64.
 
 #ifdef __x86_64__
 
@@ -20,7 +33,16 @@
 /// Forward declaration of the system call entry point symbol.
 void syscall_entry() noexcept;
 
-/// @brief Configure system call Model Specific Registers.
+/**
+ * @brief Configure system call Model Specific Registers (MSRs).
+ *
+ * This function is called during kernel initialization to set up the MSRs
+ * required for the `syscall` and `sysret` instructions on x86-64.
+ * - EFER: Enables the syscall/sysret feature.
+ * - STAR: Sets the kernel and user code segment selectors.
+ * - LSTAR: Points to the system call entry point (`syscall_entry`).
+ * - FMASK: Specifies the EFLAGS bits that will be masked on entry.
+ */
 inline void init_syscall_msrs() noexcept {
     asm volatile("mov $%c0, %%ecx\n\t"
                  "rdmsr\n\t"
@@ -46,7 +68,14 @@
 /// @brief Entry point for user mode syscalls.
 void syscall_entry() noexcept NAKED;
 
-/// @brief Assembly stub that dispatches a system call to the kernel.
+/**
+ * @brief Assembly stub that dispatches a system call to the kernel handler.
+ *
+ * This function is the target of the LSTAR MSR. When a user process executes
+ * the `syscall` instruction, control transfers here. It saves the user
+ * context, sets up the arguments for the higher-level C++ handler (`_sys_call`),
+ * and then resumes the process via `restart`.
+ */
 void syscall_entry() noexcept {
     __asm__ volatile(".intel_syntax noprefix\n\t"
                      "call save\n\t"
@@ -60,65 +89,4 @@
                      ".att_syntax prefix");
 }
 
-#endif
-=======
-/**
- * @file syscall.cpp
- * @brief x86_64 system call entry and configuration.
- */
-
-#include "../include/defs.h"
-#include "const.hpp"
-#include "glo.hpp"
-#include "proc.hpp"
-#include "type.hpp"
-
-#ifdef __x86_64__
-
-/*===========================================================================*
- *                              init_syscall_msrs                            *
- *===========================================================================*/
-/**
- * @brief Configure system-call related model specific registers.
- */
-void init_syscall_msrs() noexcept { // (void) -> (), noexcept
-    asm volatile("mov $0xC0000080, %%ecx\n\t"
-                 "rdmsr\n\t"
-                 "or $1, %%eax\n\t"
-                 "wrmsr\n\t"
-                 "mov $0xC0000081, %%ecx\n\t"
-                 "mov $(0x18 << 16) | 0x18, %%eax\n\t"
-                 "xor %%edx, %%edx\n\t"
-                 "wrmsr\n\t"
-                 "mov $0xC0000082, %%ecx\n\t"
-                 "mov $syscall_entry, %%rax\n\t"
-                 "wrmsr\n\t"
-                 "mov $0xC0000084, %%ecx\n\t"
-                 "xor %%eax, %%eax\n\t"
-                 "xor %%edx, %%edx\n\t"
-                 "wrmsr"
-                 :
-                 :
-                 : "eax", "ecx", "edx", "memory");
-}
-
-/*===========================================================================*
- *                              syscall_entry                                *
- *===========================================================================*/
-/**
- * @brief Entry point for user-mode system calls.
- */
-void syscall_entry() noexcept NAKED; // (void) -> (), noexcept
-void syscall_entry() noexcept {      // (void) -> (), noexcept
-    __asm__ volatile("call save\n\t"
-                     "mov %rdi, %rax\n\t"
-                     "mov %rdx, %rdi\n\t"
-                     "mov _cur_proc(%%rip), %esi\n\t"
-                     "mov %rax, %rdx\n\t"
-                     "mov %rsi, %rcx\n\t"
-                     "call _sys_call\n\t"
-                     "jmp restart");
-}
-
-#endif
->>>>>>> 1acf981e
+#endif