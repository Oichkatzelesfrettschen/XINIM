/*
 * @file lattice_ipc.cpp
 * @brief Reference-counted message buffer and lattice IPC logic.
 */

#include "lattice_ipc.hpp"
#include "glo.hpp"
#include "net_driver.hpp"
#include "proc.hpp"

#include <algorithm>
#include <cstddef>
#include <memory>
#include <span>
#include <vector>

namespace lattice {

/**
 * @class MessageBuffer
 * @brief Shared container for IPC message bytes.
 *
 * The buffer uses reference counting so multiple threads can access the same
 * underlying storage without copying. Lifetime is automatically managed via
 * std::shared_ptr.
 */
class MessageBuffer {
  public:
    using Byte = std::byte; ///< Convenience alias for byte type

    /// Construct an empty MessageBuffer.
    MessageBuffer() = default;

    /**
     * @brief Construct buffer of given @p size in bytes.
     * @param size Number of bytes to allocate.
     */
    explicit MessageBuffer(std::size_t size) : data_{std::make_shared<std::vector<Byte>>(size)} {}

    /**
     * @brief Obtain mutable view of the stored bytes.
     * @return Span covering the buffer contents.
     */
    [[nodiscard]] std::span<Byte> span() noexcept {
        return data_ ? std::span<Byte>{data_->data(), data_->size()} : std::span<Byte>{};
    }

    /**
     * @brief Obtain const view of the stored bytes.
     * @return Span over immutable bytes.
     */
    [[nodiscard]] std::span<const Byte> span() const noexcept {
        return data_ ? std::span<const Byte>{data_->data(), data_->size()}
                     : std::span<const Byte>{};
    }

    /// Number of bytes in the buffer.
    [[nodiscard]] std::size_t size() const noexcept { return data_ ? data_->size() : 0U; }

    /// Access underlying shared pointer for advanced sharing.
    [[nodiscard]] std::shared_ptr<std::vector<Byte>> share() const noexcept { return data_; }

  private:
    std::shared_ptr<std::vector<Byte>> data_{}; ///< Shared data container
};

//------------------------------------------------------------------------------
//  IPC / Graph implementation
//------------------------------------------------------------------------------

Graph g_graph{};

/**
 * @brief Create or retrieve a channel between two processes.
 *
 * When a new channel is created both endpoints generate Kyber key
 * pairs. The shared secret is negotiated using pqcrypto::establish_secret
 * before the channel is inserted into the adjacency list.
 */
Channel &Graph::connect(int s, int d, int node) {
    auto &vec = edges[s];
<<<<<<< HEAD
    auto it = std::find_if(vec.begin(), vec.end(),
                           [d, node](const Channel &c) { return c.dst == d && c.node == node; });
    if (it != vec.end()) {
        return *it;
    }
    pqcrypto::KeyPair a = pqcrypto::generate_keypair();
    pqcrypto::KeyPair b = pqcrypto::generate_keypair();
    Channel ch{.src = s, .dst = d, .node = node};
    ch.secret = pqcrypto::establish_secret(a, b);
=======
    auto it = std::find_if(vec.begin(), vec.end(), [d](const Channel &c) { return c.dst == d; });
    if (it != vec.end()) {
        return *it;
    }
    pqcrypto::KeyPair src_kp = pqcrypto::generate_keypair();
    pqcrypto::KeyPair dst_kp = pqcrypto::generate_keypair();

    Channel ch{.src = s, .dst = d};
    ch.secret = pqcrypto::establish_secret(src_kp, dst_kp);
>>>>>>> 68d5fc4c
    vec.push_back(ch);
    return vec.back();
}

/**
 * @brief Locate an existing channel.
 */
Channel *Graph::find(int s, int d) noexcept {
    auto it = edges.find(s);
    if (it == edges.end()) {
        return nullptr;
    }
    auto &vec = it->second;
    auto vit = std::find_if(vec.begin(), vec.end(), [d](const Channel &c) { return c.dst == d; });
    return (vit != vec.end()) ? &*vit : nullptr;
}

/**
 * @brief Check whether a process is waiting for a message.
 */
bool Graph::is_listening(int pid) const noexcept {
    auto it = listening.find(pid);
    return (it != listening.end()) && it->second;
}

/**
 * @brief Wrapper around Graph::connect for external consumers.
 */
int lattice_connect(int src, int dst, int node) {
    g_graph.connect(src, dst, node);
    return OK;
}

/**
 * @brief Register a process as listening for a message.
 */
void lattice_listen(int pid) { g_graph.set_listening(pid, true); }

/**
 * @brief Helper to switch execution to another process.
 */
static void yield_to(int pid) {
    proc_ptr = proc_addr(pid);
    cur_proc = pid;
}

/**
 * @brief Send a message across a channel.
 */
int lattice_send(int src, int dst, const message &msg) {
    Channel *ch = g_graph.find(src, dst);
    if (ch == nullptr) {
        ch = &g_graph.connect(src, dst, net::local_node());
    }
    if (ch->node != net::local_node()) {
        std::span<const std::byte> bytes{reinterpret_cast<const std::byte *>(&msg),
                                         sizeof(message)};
        net::send(ch->node, bytes);
        return OK;
    }
    if (g_graph.is_listening(dst)) {
        g_graph.inbox[dst] = msg;
        g_graph.set_listening(dst, false);
        yield_to(dst);
    } else {
        ch->queue.push_back(msg);
    }
    return OK;
}

/**
 * @brief Receive a message destined for a process.
 */
int lattice_recv(int pid, message *msg) {
    auto it = g_graph.inbox.find(pid);
    if (it != g_graph.inbox.end()) {
        *msg = it->second;
        g_graph.inbox.erase(it);
        return OK;
    }
    for (auto &[src, vec] : g_graph.edges) {
        auto vit = std::find_if(vec.begin(), vec.end(), [pid](const Channel &c) {
            return c.dst == pid && !c.queue.empty();
        });
        if (vit != vec.end()) {
            *msg = vit->queue.front();
            vit->queue.erase(vit->queue.begin());
            return OK;
        }
    }
    lattice_listen(pid);
    return static_cast<int>(ErrorCode::E_NO_MESSAGE);
}

} // namespace lattice<|MERGE_RESOLUTION|>--- conflicted
+++ resolved
@@ -25,7 +25,7 @@
  * std::shared_ptr.
  */
 class MessageBuffer {
-  public:
+public:
     using Byte = std::byte; ///< Convenience alias for byte type
 
     /// Construct an empty MessageBuffer.
@@ -35,14 +35,17 @@
      * @brief Construct buffer of given @p size in bytes.
      * @param size Number of bytes to allocate.
      */
-    explicit MessageBuffer(std::size_t size) : data_{std::make_shared<std::vector<Byte>>(size)} {}
+    explicit MessageBuffer(std::size_t size)
+      : data_{std::make_shared<std::vector<Byte>>(size)} {}
 
     /**
      * @brief Obtain mutable view of the stored bytes.
      * @return Span covering the buffer contents.
      */
     [[nodiscard]] std::span<Byte> span() noexcept {
-        return data_ ? std::span<Byte>{data_->data(), data_->size()} : std::span<Byte>{};
+        return data_
+            ? std::span<Byte>{data_->data(), data_->size()}
+            : std::span<Byte>{};
     }
 
     /**
@@ -50,17 +53,22 @@
      * @return Span over immutable bytes.
      */
     [[nodiscard]] std::span<const Byte> span() const noexcept {
-        return data_ ? std::span<const Byte>{data_->data(), data_->size()}
-                     : std::span<const Byte>{};
+        return data_
+            ? std::span<const Byte>{data_->data(), data_->size()}
+            : std::span<const Byte>{};
     }
 
     /// Number of bytes in the buffer.
-    [[nodiscard]] std::size_t size() const noexcept { return data_ ? data_->size() : 0U; }
+    [[nodiscard]] std::size_t size() const noexcept {
+        return data_ ? data_->size() : 0U;
+    }
 
     /// Access underlying shared pointer for advanced sharing.
-    [[nodiscard]] std::shared_ptr<std::vector<Byte>> share() const noexcept { return data_; }
-
-  private:
+    [[nodiscard]] std::shared_ptr<std::vector<Byte>> share() const noexcept {
+        return data_;
+    }
+
+private:
     std::shared_ptr<std::vector<Byte>> data_{}; ///< Shared data container
 };
 
@@ -79,27 +87,25 @@
  */
 Channel &Graph::connect(int s, int d, int node) {
     auto &vec = edges[s];
-<<<<<<< HEAD
-    auto it = std::find_if(vec.begin(), vec.end(),
-                           [d, node](const Channel &c) { return c.dst == d && c.node == node; });
+    // Look for an existing channel matching both dst and node
+    auto it = std::find_if(
+        vec.begin(), vec.end(),
+        [d, node](const Channel &c) {
+            return c.dst == d && c.node == node;
+        }
+    );
     if (it != vec.end()) {
         return *it;
     }
-    pqcrypto::KeyPair a = pqcrypto::generate_keypair();
-    pqcrypto::KeyPair b = pqcrypto::generate_keypair();
-    Channel ch{.src = s, .dst = d, .node = node};
-    ch.secret = pqcrypto::establish_secret(a, b);
-=======
-    auto it = std::find_if(vec.begin(), vec.end(), [d](const Channel &c) { return c.dst == d; });
-    if (it != vec.end()) {
-        return *it;
-    }
+
+    // Generate keypairs for both endpoints
     pqcrypto::KeyPair src_kp = pqcrypto::generate_keypair();
     pqcrypto::KeyPair dst_kp = pqcrypto::generate_keypair();
 
-    Channel ch{.src = s, .dst = d};
+    // Initialize the new channel
+    Channel ch{.src = s, .dst = d, .node = node};
     ch.secret = pqcrypto::establish_secret(src_kp, dst_kp);
->>>>>>> 68d5fc4c
+
     vec.push_back(ch);
     return vec.back();
 }
@@ -113,7 +119,12 @@
         return nullptr;
     }
     auto &vec = it->second;
-    auto vit = std::find_if(vec.begin(), vec.end(), [d](const Channel &c) { return c.dst == d; });
+    auto vit = std::find_if(
+        vec.begin(), vec.end(),
+        [d](const Channel &c) {
+            return c.dst == d;
+        }
+    );
     return (vit != vec.end()) ? &*vit : nullptr;
 }
 
@@ -136,7 +147,9 @@
 /**
  * @brief Register a process as listening for a message.
  */
-void lattice_listen(int pid) { g_graph.set_listening(pid, true); }
+void lattice_listen(int pid) {
+    g_graph.set_listening(pid, true);
+}
 
 /**
  * @brief Helper to switch execution to another process.
@@ -154,12 +167,18 @@
     if (ch == nullptr) {
         ch = &g_graph.connect(src, dst, net::local_node());
     }
+
+    // If the remote end is on another node, send over the network
     if (ch->node != net::local_node()) {
-        std::span<const std::byte> bytes{reinterpret_cast<const std::byte *>(&msg),
-                                         sizeof(message)};
+        std::span<const std::byte> bytes{
+            reinterpret_cast<const std::byte *>(&msg),
+            sizeof(message)
+        };
         net::send(ch->node, bytes);
         return OK;
     }
+
+    // Local delivery: either wake the listener or enqueue
     if (g_graph.is_listening(dst)) {
         g_graph.inbox[dst] = msg;
         g_graph.set_listening(dst, false);
@@ -174,22 +193,30 @@
  * @brief Receive a message destined for a process.
  */
 int lattice_recv(int pid, message *msg) {
+    // Check inbox first
     auto it = g_graph.inbox.find(pid);
     if (it != g_graph.inbox.end()) {
         *msg = it->second;
         g_graph.inbox.erase(it);
         return OK;
     }
+
+    // Then scan all edges for a queued message
     for (auto &[src, vec] : g_graph.edges) {
-        auto vit = std::find_if(vec.begin(), vec.end(), [pid](const Channel &c) {
-            return c.dst == pid && !c.queue.empty();
-        });
+        auto vit = std::find_if(
+            vec.begin(), vec.end(),
+            [pid](const Channel &c) {
+                return c.dst == pid && !c.queue.empty();
+            }
+        );
         if (vit != vec.end()) {
             *msg = vit->queue.front();
             vit->queue.erase(vit->queue.begin());
             return OK;
         }
     }
+
+    // No message: register listener and return E_NO_MESSAGE
     lattice_listen(pid);
     return static_cast<int>(ErrorCode::E_NO_MESSAGE);
 }
