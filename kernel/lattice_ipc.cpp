--- conflicted
+++ resolved
@@ -11,10 +11,8 @@
 #include "glo.hpp"
 #include "net_driver.hpp"
 #include "octonion.hpp"
-#include "proc.hpp"
 #include "schedule.hpp"
 
-#include <algorithm>
 #include <array>
 #include <cstddef>
 #include <cstring>
@@ -27,7 +25,7 @@
 namespace {
 
 /**
- * @brief XOR-stream cipher using an Octonion as key.
+ * @brief XOR‐stream cipher using an Octonion as key.
  *
  * Encryption and decryption are identical.
  */
@@ -39,53 +37,49 @@
     }
 }
 
-/**
- * @brief Low-level context switch to another PID.
- */
-void yield_to(xinim::pid_t pid) {
-    proc_ptr = proc_addr(pid);
-    cur_proc = pid;
-}
-
-} // namespace
+} // anonymous namespace
 
 namespace lattice {
 
 /*==============================================================================
- *                            Global Graph State
+ *                               Global State
  *============================================================================*/
 
-<<<<<<< HEAD
-Graph g_graph; ///< Singleton IPC graph
+Graph g_graph;  ///< Singleton IPC graph
 
 /*==============================================================================
  *                            Graph Implementation
  *============================================================================*/
 
-Channel &Graph::connect(xinim::pid_t src, xinim::pid_t dst, net::node_t node_id) {
+Channel &Graph::connect(xinim::pid_t src,
+                        xinim::pid_t dst,
+                        net::node_t node_id)
+{
     auto key = std::make_tuple(src, dst, node_id);
-    auto it = edges_.find(key);
+    auto it  = edges_.find(key);
     if (it != edges_.end()) {
         return it->second;
     }
-
     Channel ch{};
-    ch.src = src;
-    ch.dst = dst;
+    ch.src     = src;
+    ch.dst     = dst;
     ch.node_id = node_id;
     edges_.emplace(key, std::move(ch));
     return edges_[key];
 }
 
-Channel *Graph::find(xinim::pid_t src, xinim::pid_t dst, net::node_t node_id) noexcept {
+Channel *Graph::find(xinim::pid_t src,
+                     xinim::pid_t dst,
+                     net::node_t node_id) noexcept
+{
     if (node_id != ANY_NODE) {
         auto key = std::make_tuple(src, dst, node_id);
-        auto it = edges_.find(key);
+        auto it  = edges_.find(key);
         if (it != edges_.end()) {
             return &it->second;
         }
     } else {
-        for (auto &[k, ch] : edges_) {
+        for (auto & [k, ch] : edges_) {
             if (std::get<0>(k) == src && std::get<1>(k) == dst) {
                 return &ch;
             }
@@ -99,28 +93,16 @@
     return it != listening_.end() && it->second;
 }
 
-void Graph::set_listening(xinim::pid_t pid, bool flag) noexcept { listening_[pid] = flag; }
-=======
-Graph g_graph;  ///< Singleton IPC graph instance
->>>>>>> e607a42c
+void Graph::set_listening(xinim::pid_t pid, bool flag) noexcept {
+    listening_[pid] = flag;
+}
 
 /*==============================================================================
  *                               IPC API
  *============================================================================*/
 
-<<<<<<< HEAD
-static void yield_to(xinim::pid_t pid) {
-    proc_ptr = proc_addr(pid);
-    cur_proc = pid;
-}
-
-int lattice_connect(xinim::pid_t src, xinim::pid_t dst, net::node_t node_id) {
-    // Perform stubbed Kyber key exchange
-    auto kp_a = pqcrypto::generate_keypair();
-    auto kp_b = pqcrypto::generate_keypair();
-=======
-/**
- * @brief Create bidirectional channels and perform stubbed Kyber exchange.
+/**
+ * @brief Establish bidirectional channels and perform stubbed Kyber exchange.
  */
 int lattice_connect(xinim::pid_t src,
                     xinim::pid_t dst,
@@ -128,93 +110,81 @@
 {
     auto kp_a         = pqcrypto::generate_keypair();
     auto kp_b         = pqcrypto::generate_keypair();
->>>>>>> e607a42c
     auto secret_bytes = pqcrypto::compute_shared_secret(kp_a, kp_b);
-    Octonion secret = Octonion::from_bytes(secret_bytes);
-
-    Channel &fwd = g_graph.connect(src, dst, node_id);
-    Channel &bwd = g_graph.connect(dst, src, node_id);
+    Octonion secret   = Octonion::from_bytes(secret_bytes);
+
+    auto &fwd = g_graph.connect(src, dst, node_id);
+    auto &bwd = g_graph.connect(dst, src, node_id);
     fwd.secret = secret;
     bwd.secret = secret;
     return OK;
 }
 
-void lattice_listen(xinim::pid_t pid) { g_graph.set_listening(pid, true); }
-
-<<<<<<< HEAD
-int lattice_send(xinim::pid_t src, xinim::pid_t dst, const message &msg) {
-=======
-/**
- * @brief Send a message, optionally non-blocking.
+/**
+ * @brief Mark @p pid as listening for a direct handoff.
+ */
+void lattice_listen(xinim::pid_t pid) {
+    g_graph.set_listening(pid, true);
+}
+
+/**
+ * @brief Send a message, with optional non-blocking behavior.
  *
  * @param src    Sender PID.
  * @param dst    Receiver PID.
- * @param msg    Message struct.
- * @param flags  IpcFlags::NONBLOCK to avoid blocking.
- * @return OK or ErrorCode.
+ * @param msg    Message to send.
+ * @param flags  IpcFlags::NONBLOCK to avoid blocking on queue.
+ * @return OK, E_TRY_AGAIN, or E_NO_MESSAGE.
  */
 int lattice_send(xinim::pid_t src,
                  xinim::pid_t dst,
                  const message &msg,
                  IpcFlags flags)
 {
->>>>>>> e607a42c
     Channel *ch = g_graph.find(src, dst, ANY_NODE);
     if (!ch) {
         ch = &g_graph.connect(src, dst, net::local_node());
     }
 
-<<<<<<< HEAD
-    // Remote delivery handled by the UDP driver
-=======
-    // Remote-node delivery
->>>>>>> e607a42c
+    // Remote‐node delivery
     if (ch->node_id != net::local_node()) {
-        std::vector<std::byte> pkt(sizeof(xinim::pid_t) * 2 + sizeof(msg));
+        std::vector<std::byte> pkt(sizeof(xinim::pid_t)*2 + sizeof(msg));
         auto *ids = reinterpret_cast<xinim::pid_t *>(pkt.data());
         ids[0] = src;
         ids[1] = dst;
-        std::memcpy(pkt.data() + sizeof(xinim::pid_t) * 2, &msg, sizeof(msg));
+        std::memcpy(pkt.data() + sizeof(xinim::pid_t)*2, &msg, sizeof(msg));
         xor_cipher({pkt.data(), pkt.size()}, ch->secret);
         net::send(ch->node_id, pkt);
         return OK;
     }
 
-    // Local delivery: direct handoff
+    // Local direct handoff
     if (g_graph.is_listening(dst)) {
         g_graph.inbox_[dst] = msg;
         g_graph.set_listening(dst, false);
-<<<<<<< HEAD
-        yield_to(dst);
-    } else {
-        message copy = msg;
-        xor_cipher({reinterpret_cast<std::byte *>(&copy), sizeof(copy)}, ch->secret);
-        ch->queue.push_back(std::move(copy));
-=======
-        sched::scheduler.yield_to(dst);
+        schedule::scheduler.yield_to(dst);
         return OK;
->>>>>>> e607a42c
-    }
-
-    // If non-blocking, don’t queue
+    }
+
+    // Non-blocking: do not queue
     if (flags == IpcFlags::NONBLOCK) {
         return static_cast<int>(ErrorCode::E_TRY_AGAIN);
     }
 
-    // Blocking: encrypt & queue
+    // Blocking: encrypt in-place and enqueue
     message copy = msg;
-    xor_cipher({reinterpret_cast<std::byte*>(&copy), sizeof(copy)}, ch->secret);
+    xor_cipher({reinterpret_cast<std::byte *>(&copy), sizeof(copy)}, ch->secret);
     ch->queue.push_back(std::move(copy));
     return OK;
 }
 
 /**
- * @brief Receive a pending message, optionally non-blocking.
+ * @brief Receive a pending message, with optional non-blocking behavior.
  *
  * @param pid    Receiver PID.
- * @param out    Destination for the received message.
+ * @param out    Pointer to message struct for output.
  * @param flags  IpcFlags::NONBLOCK to avoid blocking.
- * @return OK or ErrorCode.
+ * @return OK or E_NO_MESSAGE.
  */
 int lattice_recv(xinim::pid_t pid,
                  message *out,
@@ -229,8 +199,11 @@
     }
 
     // 2) Dequeue from any matching channel
-    for (auto &[key, ch] : g_graph.edges_) {
-        if (std::get<1>(key) == pid && std::get<2>(key) == net::local_node() && !ch.queue.empty()) {
+    for (auto & [key, ch] : g_graph.edges_) {
+        if (std::get<1>(key) == pid &&
+            std::get<2>(key) == net::local_node() &&
+            !ch.queue.empty())
+        {
             message copy = std::move(ch.queue.front());
             ch.queue.pop_front();
             xor_cipher({reinterpret_cast<std::byte *>(&copy), sizeof(copy)}, ch->secret);
@@ -249,38 +222,22 @@
     return static_cast<int>(ErrorCode::E_NO_MESSAGE);
 }
 
-<<<<<<< HEAD
-//------------------------------------------------------------------------------
-/// Drain the UDP driver queue and populate channel inboxes.
+/**
+ * @brief Poll the network for incoming packets and enqueue them.
+ *
+ * Decrypts payloads and places them into the appropriate channel queue.
+ */
 void poll_network() {
     net::Packet pkt;
     while (net::recv(pkt)) {
-        auto &payload = pkt.payload;
-        if (payload.size() != sizeof(xinim::pid_t) * 2 + sizeof(message)) {
-            continue;
-        }
-        auto ids = reinterpret_cast<const xinim::pid_t *>(payload.data());
-        xinim::pid_t src = ids[0], dst = ids[1];
-        message msg;
-        std::memcpy(&msg, payload.data() + sizeof(xinim::pid_t) * 2, sizeof(msg));
-=======
-/**
- * @brief Poll the network for incoming packets.
- *
- * Decrypts and enqueues messages into the local graph.
- */
-void poll_network() {
-    net::Packet pkt;
-    while (net::recv(pkt)) {
-        auto &p = pkt.payload;
+        const auto &p = pkt.payload;
         if (p.size() != sizeof(xinim::pid_t)*2 + sizeof(message)) {
             continue;
         }
-        auto ids = reinterpret_cast<const xinim::pid_t*>(p.data());
+        auto ids = reinterpret_cast<const xinim::pid_t *>(p.data());
         xinim::pid_t src = ids[0], dst = ids[1];
         message msg;
         std::memcpy(&msg, p.data() + sizeof(xinim::pid_t)*2, sizeof(msg));
->>>>>>> e607a42c
 
         Channel *ch = g_graph.find(src, dst, pkt.src_node);
         if (!ch) {
