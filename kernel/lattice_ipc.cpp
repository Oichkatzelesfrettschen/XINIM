/*
 * @file lattice_ipc.cpp
 * @brief Reference-counted message buffer and lattice IPC logic.
 */

#include "lattice_ipc.hpp"
#include "../h/const.hpp"
#include "../h/error.hpp"
#include "glo.hpp"
#include "net_driver.hpp"
#include "proc.hpp"

#include <algorithm>
#include <cstddef>
#include <memory>
#include <span>
#include <vector>

namespace {

/**
 * @brief XOR based symmetric cipher used for message payloads.
 *
 * The routine applies a repeating XOR mask derived from the provided
 * secret. Encryption and decryption are identical operations.
 *
 * @param buf  Buffer to transform in place.
 * @param key  Channel secret used as XOR mask.
 */
void xor_cipher(std::span<std::byte> buf, std::span<const std::uint8_t, 32> key) noexcept {
    for (std::size_t i = 0; i < buf.size(); ++i) {
        buf[i] ^= std::byte{key[i % key.size()]};
    }
}

} // namespace

namespace lattice {

/**
 * @class MessageBuffer
 * @brief Shared container for IPC message bytes.
 *
 * The buffer uses reference counting so multiple threads can access the same
 * underlying storage without copying. Lifetime is automatically managed via
 * std::shared_ptr.
 */
class MessageBuffer {
  public:
    using Byte = std::byte; ///< Convenience alias for byte type

    /// Construct an empty MessageBuffer.
    MessageBuffer() = default;

    /**
     * @brief Construct buffer of given @p size in bytes.
     * @param size Number of bytes to allocate.
     */
    explicit MessageBuffer(std::size_t size) : data_{std::make_shared<std::vector<Byte>>(size)} {}

    /**
     * @brief Obtain mutable view of the stored bytes.
     * @return Span covering the buffer contents.
     */
    [[nodiscard]] std::span<Byte> span() noexcept {
        return data_ ? std::span<Byte>{data_->data(), data_->size()} : std::span<Byte>{};
    }

    /**
     * @brief Obtain const view of the stored bytes.
     * @return Span over immutable bytes.
     */
    [[nodiscard]] std::span<const Byte> span() const noexcept {
        return data_ ? std::span<const Byte>{data_->data(), data_->size()}
                     : std::span<const Byte>{};
    }

    /// Number of bytes in the buffer.
    [[nodiscard]] std::size_t size() const noexcept { return data_ ? data_->size() : 0U; }

    /// Access underlying shared pointer for advanced sharing.
    [[nodiscard]] std::shared_ptr<std::vector<Byte>> share() const noexcept { return data_; }

  private:
    std::shared_ptr<std::vector<Byte>> data_{}; ///< Shared data container
};

//------------------------------------------------------------------------------
//  IPC / Graph implementation
//------------------------------------------------------------------------------

Graph g_graph{};

/**
 * @brief Create or retrieve a channel between two processes.
 *
 * When a new channel is created both endpoints generate Kyber key
 * pairs. The shared secret is negotiated using pqcrypto::compute_shared_secret
 * before the channel is inserted into the adjacency list.
 */
Channel &Graph::connect(int s, int d, int node_id) {
<<<<<<< HEAD
    auto &vec = edges[s];
    // Look for an existing channel matching both dst and node
    auto it = std::find_if(vec.begin(), vec.end(), [d, node_id](const Channel &c) {
        return c.dst == d && c.node_id == node_id;
    });
    if (it != vec.end()) {
        return *it;
=======
    auto key = std::make_tuple(s, d, node_id);
    auto it = edges.find(key);
    if (it != edges.end()) {
        return it->second;
>>>>>>> 43364d40
    }

    pqcrypto::KeyPair src_kp = pqcrypto::generate_keypair();
    pqcrypto::KeyPair dst_kp = pqcrypto::generate_keypair();

<<<<<<< HEAD
    // Initialize the new channel
=======
>>>>>>> 43364d40
    Channel ch{.src = s, .dst = d, .node_id = node_id};
    ch.secret = pqcrypto::compute_shared_secret(src_kp, dst_kp);

    edges.emplace(key, ch);
    return edges.find(key)->second;
}

/**
 * @brief Locate an existing channel.
 */
Channel *Graph::find(int s, int d, int node_id) noexcept {
<<<<<<< HEAD
    auto it = edges.find(s);
    if (it == edges.end()) {
        return nullptr;
    }
    auto &vec = it->second;
    auto vit = std::find_if(vec.begin(), vec.end(), [d, node_id](const Channel &c) {
        return c.dst == d && c.node_id == node_id;
    });
    return (vit != vec.end()) ? &*vit : nullptr;
=======
    auto key = std::make_tuple(s, d, node_id);
    auto it = edges.find(key);
    return it == edges.end() ? nullptr : &it->second;
>>>>>>> 43364d40
}

/**
 * @brief Locate a channel ignoring node identifier.
 */
Channel *Graph::find_any(int s, int d) noexcept {
<<<<<<< HEAD
    auto it = edges.find(s);
    if (it == edges.end()) {
        return nullptr;
=======
    for (auto &[key, ch] : edges) {
        if (std::get<0>(key) == s && std::get<1>(key) == d) {
            return &ch;
        }
>>>>>>> 43364d40
    }
    return nullptr;
}

/**
 * @brief Check whether a process is waiting for a message.
 */
bool Graph::is_listening(int pid) const noexcept {
    auto it = listening.find(pid);
    return (it != listening.end()) && it->second;
}

/**
 * @brief Wrapper around Graph::connect for external consumers.
 */
int lattice_connect(int src, int dst, int node_id) {
    g_graph.connect(src, dst, node_id);
    return OK;
}

/**
 * @brief Register a process as listening for a message.
 */
void lattice_listen(int pid) { g_graph.set_listening(pid, true); }

/**
 * @brief Helper to switch execution to another process.
 */
static void yield_to(int pid) {
    proc_ptr = proc_addr(pid);
    cur_proc = pid;
}

/**
 * @brief Send a message across a channel.
 */
int lattice_send(int src, int dst, const message &msg) {
    Channel *ch = g_graph.find_any(src, dst);
    if (ch == nullptr) {
        ch = &g_graph.connect(src, dst, net::local_node());
    }

    // If the remote end is on another node, send over the network
    if (ch->node_id != net::local_node()) {
        std::span<const std::byte> bytes{reinterpret_cast<const std::byte *>(&msg),
                                         sizeof(message)};
        net::send(ch->node_id, bytes);
        return OK;
    }

    // Local delivery: either wake the listener or enqueue
    if (g_graph.is_listening(dst)) {
        g_graph.inbox[dst] = msg;
        g_graph.set_listening(dst, false);
        yield_to(dst);
    } else {
        message enc = msg;
        std::span<std::byte> buf{reinterpret_cast<std::byte *>(&enc), sizeof(message)};
        xor_cipher(buf, ch->secret);
        ch->queue.push_back(enc);
    }
    return OK;
}

/**
 * @brief Receive a message destined for a process.
 */
int lattice_recv(int pid, message *msg) {
    // Check inbox first
    auto it = g_graph.inbox.find(pid);
    if (it != g_graph.inbox.end()) {
        *msg = it->second;
        g_graph.inbox.erase(it);
        return OK;
    }

    // Then scan all edges for a queued message
<<<<<<< HEAD
    for (auto &[src, vec] : g_graph.edges) {
        auto vit = std::find_if(vec.begin(), vec.end(), [pid](const Channel &c) {
            return c.dst == pid && c.node_id == net::local_node() && !c.queue.empty();
        });
        if (vit != vec.end()) {
            *msg = vit->queue.front();
=======
    for (auto &[key, ch] : g_graph.edges) {
        if (std::get<1>(key) == pid && std::get<2>(key) == net::local_node() && !ch.queue.empty()) {
            *msg = ch.queue.front();
>>>>>>> 43364d40
            std::span<std::byte> buf{reinterpret_cast<std::byte *>(msg), sizeof(message)};
            xor_cipher(buf, ch.secret);
            ch.queue.erase(ch.queue.begin());
            return OK;
        }
    }

    // No message: register listener and return E_NO_MESSAGE
    lattice_listen(pid);
    return static_cast<int>(ErrorCode::E_NO_MESSAGE);
}

} // namespace lattice<|MERGE_RESOLUTION|>--- conflicted
+++ resolved
@@ -1,11 +1,13 @@
 /*
  * @file lattice_ipc.cpp
- * @brief Reference-counted message buffer and lattice IPC logic.
+ * @brief Reference‐counted message buffer and lattice IPC logic.
  */
 
 #include "lattice_ipc.hpp"
+
 #include "../h/const.hpp"
 #include "../h/error.hpp"
+
 #include "glo.hpp"
 #include "net_driver.hpp"
 #include "proc.hpp"
@@ -15,252 +17,231 @@
 #include <memory>
 #include <span>
 #include <vector>
+#include <tuple>
+#include <deque>
+#include <unordered_map>
 
 namespace {
 
 /**
- * @brief XOR based symmetric cipher used for message payloads.
+ * @brief XOR-based symmetric cipher for message payloads.
  *
- * The routine applies a repeating XOR mask derived from the provided
- * secret. Encryption and decryption are identical operations.
+ * Applies a repeating XOR mask derived from @p key over @p buf in place.
+ * Encryption and decryption are identical.
  *
- * @param buf  Buffer to transform in place.
- * @param key  Channel secret used as XOR mask.
- */
-void xor_cipher(std::span<std::byte> buf, std::span<const std::uint8_t, 32> key) noexcept {
+ * @param buf  Span of bytes to transform.
+ * @param key  Span of secret bytes used as mask.
+ */
+void xor_cipher(std::span<std::byte> buf,
+                std::span<const std::byte> key) noexcept
+{
     for (std::size_t i = 0; i < buf.size(); ++i) {
-        buf[i] ^= std::byte{key[i % key.size()]};
-    }
-}
-
-} // namespace
+        buf[i] ^= key[i % key.size()];
+    }
+}
+
+} // anonymous namespace
 
 namespace lattice {
+
+/*==============================================================================
+ *                           MessageBuffer Class
+ *============================================================================*/
 
 /**
  * @class MessageBuffer
- * @brief Shared container for IPC message bytes.
+ * @brief Shared, reference‐counted container for IPC message bytes.
  *
- * The buffer uses reference counting so multiple threads can access the same
- * underlying storage without copying. Lifetime is automatically managed via
- * std::shared_ptr.
- */
-class MessageBuffer {
-  public:
-    using Byte = std::byte; ///< Convenience alias for byte type
-
-    /// Construct an empty MessageBuffer.
-    MessageBuffer() = default;
-
-    /**
-     * @brief Construct buffer of given @p size in bytes.
-     * @param size Number of bytes to allocate.
-     */
-    explicit MessageBuffer(std::size_t size) : data_{std::make_shared<std::vector<Byte>>(size)} {}
-
-    /**
-     * @brief Obtain mutable view of the stored bytes.
-     * @return Span covering the buffer contents.
-     */
-    [[nodiscard]] std::span<Byte> span() noexcept {
-        return data_ ? std::span<Byte>{data_->data(), data_->size()} : std::span<Byte>{};
-    }
-
-    /**
-     * @brief Obtain const view of the stored bytes.
-     * @return Span over immutable bytes.
-     */
-    [[nodiscard]] std::span<const Byte> span() const noexcept {
-        return data_ ? std::span<const Byte>{data_->data(), data_->size()}
-                     : std::span<const Byte>{};
-    }
-
-    /// Number of bytes in the buffer.
-    [[nodiscard]] std::size_t size() const noexcept { return data_ ? data_->size() : 0U; }
-
-    /// Access underlying shared pointer for advanced sharing.
-    [[nodiscard]] std::shared_ptr<std::vector<Byte>> share() const noexcept { return data_; }
-
-  private:
-    std::shared_ptr<std::vector<Byte>> data_{}; ///< Shared data container
-};
-
-//------------------------------------------------------------------------------
-//  IPC / Graph implementation
-//------------------------------------------------------------------------------
-
-Graph g_graph{};
-
-/**
- * @brief Create or retrieve a channel between two processes.
- *
- * When a new channel is created both endpoints generate Kyber key
- * pairs. The shared secret is negotiated using pqcrypto::compute_shared_secret
- * before the channel is inserted into the adjacency list.
- */
-Channel &Graph::connect(int s, int d, int node_id) {
-<<<<<<< HEAD
-    auto &vec = edges[s];
-    // Look for an existing channel matching both dst and node
-    auto it = std::find_if(vec.begin(), vec.end(), [d, node_id](const Channel &c) {
-        return c.dst == d && c.node_id == node_id;
-    });
-    if (it != vec.end()) {
-        return *it;
-=======
-    auto key = std::make_tuple(s, d, node_id);
-    auto it = edges.find(key);
-    if (it != edges.end()) {
+ * Uses std::shared_ptr<std::vector<std::byte>> internally so that multiple
+ * parties can hold views without copying. Lifetime is managed automatically.
+ */
+MessageBuffer::MessageBuffer() = default;
+
+MessageBuffer::MessageBuffer(std::size_t size)
+    : data_(std::make_shared<std::vector<Byte>>(size))
+{}
+
+std::span<MessageBuffer::Byte> MessageBuffer::span() noexcept {
+    return data_
+        ? std::span<Byte>{ data_->data(), data_->size() }
+        : std::span<Byte>{};
+}
+
+std::span<const MessageBuffer::Byte> MessageBuffer::span() const noexcept {
+    return data_
+        ? std::span<const Byte>{ data_->data(), data_->size() }
+        : std::span<const Byte>{};
+}
+
+std::size_t MessageBuffer::size() const noexcept {
+    return data_ ? data_->size() : 0;
+}
+
+std::shared_ptr<std::vector<MessageBuffer::Byte>>
+MessageBuffer::share() const noexcept {
+    return data_;
+}
+
+/*==============================================================================
+ *                            Graph & Channel Logic
+ *============================================================================*/
+
+Graph g_graph;  ///< Global IPC graph instance
+
+Channel &Graph::connect(pid_t src,
+                        pid_t dst,
+                        net::node_t node_id)
+{
+    auto key = std::make_tuple(src, dst, node_id);
+    auto it  = edges_.find(key);
+    if (it != edges_.end()) {
         return it->second;
->>>>>>> 43364d40
-    }
-
-    pqcrypto::KeyPair src_kp = pqcrypto::generate_keypair();
-    pqcrypto::KeyPair dst_kp = pqcrypto::generate_keypair();
-
-<<<<<<< HEAD
-    // Initialize the new channel
-=======
->>>>>>> 43364d40
-    Channel ch{.src = s, .dst = d, .node_id = node_id};
-    ch.secret = pqcrypto::compute_shared_secret(src_kp, dst_kp);
-
-    edges.emplace(key, ch);
-    return edges.find(key)->second;
-}
-
-/**
- * @brief Locate an existing channel.
- */
-Channel *Graph::find(int s, int d, int node_id) noexcept {
-<<<<<<< HEAD
-    auto it = edges.find(s);
-    if (it == edges.end()) {
-        return nullptr;
-    }
-    auto &vec = it->second;
-    auto vit = std::find_if(vec.begin(), vec.end(), [d, node_id](const Channel &c) {
-        return c.dst == d && c.node_id == node_id;
-    });
-    return (vit != vec.end()) ? &*vit : nullptr;
-=======
-    auto key = std::make_tuple(s, d, node_id);
-    auto it = edges.find(key);
-    return it == edges.end() ? nullptr : &it->second;
->>>>>>> 43364d40
-}
-
-/**
- * @brief Locate a channel ignoring node identifier.
- */
-Channel *Graph::find_any(int s, int d) noexcept {
-<<<<<<< HEAD
-    auto it = edges.find(s);
-    if (it == edges.end()) {
-        return nullptr;
-=======
-    for (auto &[key, ch] : edges) {
-        if (std::get<0>(key) == s && std::get<1>(key) == d) {
+    }
+
+    // Generate per‐endpoint keys and derive shared secret
+    auto kp_src = pqcrypto::generate_keypair();
+    auto kp_dst = pqcrypto::generate_keypair();
+
+    Channel channel{};
+    channel.src     = src;
+    channel.dst     = dst;
+    channel.node_id = node_id;
+    channel.secret  = pqcrypto::compute_shared_secret(
+                          kp_src.private_key,
+                          kp_dst.public_key);
+
+    auto [ins_it, _] = edges_.emplace(key, std::move(channel));
+    return ins_it->second;
+}
+
+Channel *Graph::find(pid_t src,
+                     pid_t dst,
+                     net::node_t node_id) noexcept
+{
+    auto key = std::make_tuple(src, dst, node_id);
+    auto it  = edges_.find(key);
+    return (it != edges_.end()) ? &it->second : nullptr;
+}
+
+Channel *Graph::find_any(pid_t src, pid_t dst) noexcept {
+    for (auto & [key, ch] : edges_) {
+        if (std::get<0>(key) == src && std::get<1>(key) == dst) {
             return &ch;
         }
->>>>>>> 43364d40
     }
     return nullptr;
 }
 
+bool Graph::is_listening(pid_t pid) const noexcept {
+    auto it = listening_.find(pid);
+    return (it != listening_.end()) && it->second;
+}
+
+void Graph::set_listening(pid_t pid, bool flag) noexcept {
+    listening_[pid] = flag;
+}
+
+/*==============================================================================
+ *                              IPC API Wrappers
+ *============================================================================*/
+
+int lattice_connect(pid_t src,
+                    pid_t dst,
+                    net::node_t node_id)
+{
+    g_graph.connect(src, dst, node_id);
+    return static_cast<int>(ErrorCode::OK);
+}
+
+void lattice_listen(pid_t pid) {
+    g_graph.set_listening(pid, true);
+}
+
 /**
- * @brief Check whether a process is waiting for a message.
- */
-bool Graph::is_listening(int pid) const noexcept {
-    auto it = listening.find(pid);
-    return (it != listening.end()) && it->second;
-}
-
-/**
- * @brief Wrapper around Graph::connect for external consumers.
- */
-int lattice_connect(int src, int dst, int node_id) {
-    g_graph.connect(src, dst, node_id);
-    return OK;
-}
-
-/**
- * @brief Register a process as listening for a message.
- */
-void lattice_listen(int pid) { g_graph.set_listening(pid, true); }
-
-/**
- * @brief Helper to switch execution to another process.
- */
-static void yield_to(int pid) {
+ * @brief Yield execution context to another process.
+ */
+static void yield_to(pid_t pid) {
     proc_ptr = proc_addr(pid);
     cur_proc = pid;
 }
 
-/**
- * @brief Send a message across a channel.
- */
-int lattice_send(int src, int dst, const message &msg) {
+int lattice_send(pid_t src,
+                 pid_t dst,
+                 const message &msg)
+{
+    // Ensure channel exists (local or remote)
     Channel *ch = g_graph.find_any(src, dst);
-    if (ch == nullptr) {
+    if (!ch) {
         ch = &g_graph.connect(src, dst, net::local_node());
     }
 
-    // If the remote end is on another node, send over the network
+    // Remote‐node delivery over network
     if (ch->node_id != net::local_node()) {
-        std::span<const std::byte> bytes{reinterpret_cast<const std::byte *>(&msg),
-                                         sizeof(message)};
+        std::span<const std::byte> bytes{
+            reinterpret_cast<const std::byte*>(&msg),
+            sizeof(message)
+        };
         net::send(ch->node_id, bytes);
-        return OK;
-    }
-
-    // Local delivery: either wake the listener or enqueue
+        return static_cast<int>(ErrorCode::OK);
+    }
+
+    // Local delivery path
     if (g_graph.is_listening(dst)) {
-        g_graph.inbox[dst] = msg;
+        // Direct handoff
+        g_graph.inbox_[dst] = msg;
         g_graph.set_listening(dst, false);
         yield_to(dst);
     } else {
-        message enc = msg;
-        std::span<std::byte> buf{reinterpret_cast<std::byte *>(&enc), sizeof(message)};
-        xor_cipher(buf, ch->secret);
-        ch->queue.push_back(enc);
-    }
-    return OK;
-}
-
-/**
- * @brief Receive a message destined for a process.
- */
-int lattice_recv(int pid, message *msg) {
-    // Check inbox first
-    auto it = g_graph.inbox.find(pid);
-    if (it != g_graph.inbox.end()) {
-        *msg = it->second;
-        g_graph.inbox.erase(it);
-        return OK;
-    }
-
-    // Then scan all edges for a queued message
-<<<<<<< HEAD
-    for (auto &[src, vec] : g_graph.edges) {
-        auto vit = std::find_if(vec.begin(), vec.end(), [pid](const Channel &c) {
-            return c.dst == pid && c.node_id == net::local_node() && !c.queue.empty();
-        });
-        if (vit != vec.end()) {
-            *msg = vit->queue.front();
-=======
-    for (auto &[key, ch] : g_graph.edges) {
-        if (std::get<1>(key) == pid && std::get<2>(key) == net::local_node() && !ch.queue.empty()) {
-            *msg = ch.queue.front();
->>>>>>> 43364d40
-            std::span<std::byte> buf{reinterpret_cast<std::byte *>(msg), sizeof(message)};
-            xor_cipher(buf, ch.secret);
-            ch.queue.erase(ch.queue.begin());
-            return OK;
+        // Encrypt in place and queue
+        message copy = msg;
+        auto buf = std::span<std::byte>(
+            reinterpret_cast<std::byte*>(&copy),
+            sizeof(message)
+        );
+        xor_cipher(buf, std::span<const std::byte>(
+            reinterpret_cast<const std::byte*>(ch->secret.data()),
+            ch->secret.size()
+        ));
+        ch->queue.push_back(std::move(copy));
+    }
+
+    return static_cast<int>(ErrorCode::OK);
+}
+
+int lattice_recv(pid_t pid, message *out) {
+    // 1) Check inbox (direct handoff)
+    auto ib = g_graph.inbox_.find(pid);
+    if (ib != g_graph.inbox_.end()) {
+        *out = ib->second;
+        g_graph.inbox_.erase(ib);
+        return static_cast<int>(ErrorCode::OK);
+    }
+
+    // 2) Scan queued channels
+    for (auto & [key, ch] : g_graph.edges_) {
+        if (std::get<1>(key) != pid ||
+            std::get<2>(key) != net::local_node() ||
+            ch.queue.empty())
+        {
+            continue;
         }
-    }
-
-    // No message: register listener and return E_NO_MESSAGE
+
+        // Dequeue, decrypt in place, and return
+        *out = std::move(ch.queue.front());
+        ch.queue.pop_front();
+
+        auto buf = std::span<std::byte>(
+            reinterpret_cast<std::byte*>(out),
+            sizeof(message)
+        );
+        xor_cipher(buf, std::span<const std::byte>(
+            reinterpret_cast<const std::byte*>(ch.secret.data()),
+            ch.secret.size()
+        ));
+        return static_cast<int>(ErrorCode::OK);
+    }
+
+    // 3) No message: register as listener
     lattice_listen(pid);
     return static_cast<int>(ErrorCode::E_NO_MESSAGE);
 }
