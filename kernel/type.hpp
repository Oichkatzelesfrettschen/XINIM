#pragma once
// Modernized for C++17

/* The 'pc_psw' struct is machine dependent.  It must contain the information
 * pushed onto the stack by an interrupt, in the same format as the hardware
 * creates and expects.  It is used for storing the interrupt status after a
 * trap or interrupt, as well as for causing interrupts for signals.
 */

<<<<<<< HEAD
#include "../include/defs.hpp" // Project-wide definitions
#include "../../include/xinim/core_types.hpp" // For xinim::virt_addr_t and std::uint64_t

struct pc_psw {
    xinim::virt_addr_t pc;  /* program counter */
    std::uint64_t psw;      /* processor status word */
=======
#include "../include/defs.hpp" // Changed to .hpp
#include <cstdint>             // For uint64_t (if u64_t isn't directly std::uint64_t)

struct pc_psw {
    uint64_t pc;  /* program counter (u64_t -> uint64_t) */
    uint64_t psw; /* processor status word (u64_t -> uint64_t) */
>>>>>>> 7b2c89e6
};

struct sig_info {
    int signo;
    struct pc_psw sigpcpsw;
};<|MERGE_RESOLUTION|>--- conflicted
+++ resolved
@@ -7,21 +7,13 @@
  * trap or interrupt, as well as for causing interrupts for signals.
  */
 
-<<<<<<< HEAD
 #include "../include/defs.hpp" // Project-wide definitions
 #include "../../include/xinim/core_types.hpp" // For xinim::virt_addr_t and std::uint64_t
 
 struct pc_psw {
     xinim::virt_addr_t pc;  /* program counter */
     std::uint64_t psw;      /* processor status word */
-=======
-#include "../include/defs.hpp" // Changed to .hpp
-#include <cstdint>             // For uint64_t (if u64_t isn't directly std::uint64_t)
 
-struct pc_psw {
-    uint64_t pc;  /* program counter (u64_t -> uint64_t) */
-    uint64_t psw; /* processor status word (u64_t -> uint64_t) */
->>>>>>> 7b2c89e6
 };
 
 struct sig_info {
