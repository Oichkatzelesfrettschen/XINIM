#pragma once
// Modernized for C++17

/* The 'pc_psw' struct is machine dependent.  It must contain the information
 * pushed onto the stack by an interrupt, in the same format as the hardware
 * creates and expects.  It is used for storing the interrupt status after a
 * trap or interrupt, as well as for causing interrupts for signals.
 */

<<<<<<< HEAD
#include "../include/defs.hpp"  // Project-wide definitions
#include <xinim/core_types.hpp> // For xinim::virt_addr_t and std::uint64_t
=======
#include "../include/defs.hpp"             // Project-wide definitions
#include "../include/xinim/core_types.hpp" // For xinim::virt_addr_t and std::uint64_t
>>>>>>> 6d98bebf

struct pc_psw {
    xinim::virt_addr_t pc; /* program counter */
    std::uint64_t psw;     /* processor status word */
};

struct sig_info {
    int signo;
    struct pc_psw sigpcpsw;
};<|MERGE_RESOLUTION|>--- conflicted
+++ resolved
@@ -7,13 +7,9 @@
  * trap or interrupt, as well as for causing interrupts for signals.
  */
 
-<<<<<<< HEAD
 #include "../include/defs.hpp"  // Project-wide definitions
 #include <xinim/core_types.hpp> // For xinim::virt_addr_t and std::uint64_t
-=======
-#include "../include/defs.hpp"             // Project-wide definitions
-#include "../include/xinim/core_types.hpp" // For xinim::virt_addr_t and std::uint64_t
->>>>>>> 6d98bebf
+
 
 struct pc_psw {
     xinim::virt_addr_t pc; /* program counter */
