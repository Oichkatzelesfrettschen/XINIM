--- conflicted
+++ resolved
@@ -1,4 +1,3 @@
-<<<<<<< HEAD
 # Choose the correct wini driver source
 if(WINI_DRIVER STREQUAL "at")
   set(WINI_SRC at_wini.cpp)
@@ -6,42 +5,20 @@
   set(WINI_SRC xt_wini.cpp) # Default to pc/xt if not at
 endif()
 
-set(KERNEL_SRC
-    clock.cpp dmp.cpp floppy.cpp main.cpp memory.cpp printer.cpp proc.cpp system.cpp
-    table.cpp tty.cpp idt64.cpp mpx64.cpp klib64.cpp klib88.cpp mpx88.cpp paging.cpp syscall.cpp ${WINI_SRC})
-# Note: klib88.cpp and mpx88.cpp were added as they appear to be kernel related sources.
-# wini.cpp is a generic name, might be a common file or superseded by at_wini/xt_wini.
-# For now, including specific at_wini/xt_wini based on WINI_DRIVER.
-
-set(KERNEL_ASM) # No assembly files found directly in kernel/ by ls, assuming C++ for now
-
-# Define the kernel as a static library
-=======
-#Choose the correct wini driver source
-if (WINI_DRIVER STREQUAL "at")
-  set(WINI_SRC at_wini.cpp)
-else()
-  set(WINI_SRC xt_wini.cpp) # Default to pc/xt if not at
-endif()
-
+# Explicitly list all kernel sources for a reproducible build
 set(KERNEL_SRC
     clock.cpp dmp.cpp floppy.cpp main.cpp memory.cpp printer.cpp proc.cpp system.cpp
     table.cpp tty.cpp idt64.cpp mpx64.cpp klib64.cpp klib88.cpp mpx88.cpp paging.cpp
     wormhole.cpp lattice_ipc.cpp net_driver.cpp wait_graph.cpp pqcrypto.cpp syscall.cpp service.cpp ${WINI_SRC})
 
-#Note : klib88.cpp and mpx88.cpp were added as they appear to be kernel related sources.
-#wini.cpp is a generic name, might be a common file or superseded by at_wini / xt_wini.
-#For now, including specific at_wini / xt_wini based on WINI_DRIVER.
+# No assembly files found directly in kernel/ by ls, assuming C++ for now
+set(KERNEL_ASM)
 
-set(KERNEL_ASM) # No assembly files found directly in kernel/ by ls, assuming C++ for now
-
-#Define the kernel as a static library
->>>>>>> ad8adfb2
+# Define the kernel as a static library
 add_library(minix_kernel STATIC
     ${KERNEL_SRC}
     ${KERNEL_ASM}
 )
-<<<<<<< HEAD
 
 # The kernel library should be self-contained and not link against minix_libc.
 # Linker scripts will handle final binary creation.
@@ -49,23 +26,12 @@
 
 # Add include directories that might be needed by kernel source files
 # (though global ones in parent CMakeLists.txt might cover these)
-=======
-
-#The kernel library should be self - contained and not link against minix_libc.
-#Linker scripts will handle final binary creation.
-#Removed : target_link_libraries(kernel PRIVATE minixlib)
-
-#Add include directories that might be needed by kernel source files
-#(though global ones in parent CMakeLists.txt might cover these)
->>>>>>> ad8adfb2
 target_include_directories(minix_kernel PUBLIC
-    "."     # For headers in kernel/ itself like proc.h, const.h, glo.h, type.h
+    "."       # For headers in kernel/ itself like proc.h, const.h, glo.h, type.h
     "${CMAKE_SOURCE_DIR}/include" # For global includes like "errno.h"
     "${CMAKE_SOURCE_DIR}/h"       # For global includes from h/
-<<<<<<< HEAD
-)
-=======
     "${CMAKE_SOURCE_DIR}/kernel/minix" # For console.hpp and related headers
 )
-target_link_libraries(minix_kernel PRIVATE xinim_common)
->>>>>>> ad8adfb2
+
+# Link the kernel against xinim_common for shared build properties and include paths.
+target_link_libraries(minix_kernel PRIVATE xinim_common)