--- conflicted
+++ resolved
@@ -8,12 +8,8 @@
 set(KERNEL_SRC
     clock.cpp dmp.cpp floppy.cpp main.cpp memory.cpp printer.cpp proc.cpp system.cpp
     table.cpp tty.cpp idt64.cpp mpx64.cpp klib64.cpp klib88.cpp mpx88.cpp paging.cpp
-<<<<<<< HEAD
-    wormhole.cpp syscall.cpp lattice_ipc.cpp ${WINI_SRC})
-=======
     wormhole.cpp lattice_ipc.cpp pqcrypto.cpp syscall.cpp ${WINI_SRC})
 
->>>>>>> 6d98bebf
 #Note : klib88.cpp and mpx88.cpp were added as they appear to be kernel related sources.
 #wini.cpp is a generic name, might be a common file or superseded by at_wini / xt_wini.
 #For now, including specific at_wini / xt_wini based on WINI_DRIVER.
