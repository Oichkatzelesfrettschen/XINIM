--- conflicted
+++ resolved
@@ -41,11 +41,7 @@
  */
 struct Packet {
     node_t src_node;                ///< Originating node ID
-<<<<<<< HEAD
-    std::vector<std::byte> payload; ///< Message payload (excluding prefix)
-=======
     std::vector<std::byte> payload; ///< Raw payload bytes (post‐prefix)
->>>>>>> 5a3ae025
 };
 
 /**
@@ -73,23 +69,6 @@
  * @param policy          Overflow policy
  * @param node_id_dir_    Directory for persisting auto-detected node ID
  */
-<<<<<<< HEAD
-struct Config {
-    node_t node_id;
-    std::uint16_t port;
-    std::size_t max_queue_length;
-    OverflowPolicy overflow;
-    std::filesystem::path node_id_dir;
-
-    constexpr Config(node_t node_id_ = 0, std::uint16_t port_ = 0, std::size_t max_len = 0,
-                     OverflowPolicy policy = OverflowPolicy::DropNewest,
-                     std::filesystem::path node_id_dir_ = {}) noexcept
-        : node_id(node_id_), port(port_), max_queue_length(max_len), overflow(policy),
-          node_id_dir(std::move(node_id_dir_)) {}
-};
-
-/** Callback type invoked on packet arrival (from background thread). */
-=======
 struct Remote {
     sockaddr_in addr; ///< IPv4 socket address of the peer
     Protocol proto;   ///< Protocol to use (UDP or TCP)
@@ -97,7 +76,6 @@
 };
 
 /** Callback type invoked on packet arrival. */
->>>>>>> 5a3ae025
 using RecvCallback = std::function<void(const Packet &)>;
 
 /**
@@ -147,21 +125,10 @@
 /**
  * @brief Retrieve the stable local node identifier.
  *
- * If cfg.node_id was non-zero, returns that.  Otherwise:
- *   1. Reads node_id_dir/node_id if present
- *   2. Derives from first active non-loopback interface (MAC or IP)
- *   3. Falls back to a hash of hostname
- *
-<<<<<<< HEAD
- * If auto-detected, the ID is written to node_id_dir/node_id.
- *
- * @return Stable non-zero node ID (0 only if uninitialized)
-=======
  * The node identifier is established during ::init. If ``Config::node_id`` is
  * zero, the driver hashes the MAC address of the primary network interface, or
  * its IPv4 address when the MAC cannot be read. A hashed host name is used as a
  * final fallback. Providing a non-zero ``node_id`` bypasses the detection.
->>>>>>> 5a3ae025
  */
 [[nodiscard]] node_t local_node() noexcept;
 
