--- conflicted
+++ resolved
@@ -1,4 +1,3 @@
-<<<<<<< HEAD
 #pragma once
 /**
  * @file net_driver.hpp
@@ -176,7 +175,6 @@
 void simulate_socket_failure() noexcept;
 
 } // namespace net
-=======
 #pragma once
 /**
  * @file net_driver.hpp
@@ -351,5 +349,4 @@
 /// Global driver instance replacing previous static variables
 extern Driver driver;
 
-} // namespace net
->>>>>>> 1e1483b9
+} // namespace net