--- conflicted
+++ resolved
@@ -38,7 +38,6 @@
     std::vector<std::byte> payload;   ///< Raw payload bytes (post‐prefix)
 };
 
-<<<<<<< HEAD
 /**
  * @brief Policy for handling packets when the receive queue is full.
  */
@@ -60,12 +59,6 @@
                               OverflowPolicy overflow_ = OverflowPolicy::Drop) noexcept
         : node_id{node_id_}, port{port_}, max_queue_length{max_queue_length_}, overflow{overflow_} {
     }
-=======
-/** Configuration options for ::init(). */
-struct Config {
-    node_t      node_id;  ///< Preferred local node identifier (0 to auto‐detect)
-    uint16_t    port;     ///< UDP port to bind locally
->>>>>>> e0cbafe5
 };
 
 /**
