#pragma once
/**
 * @file net_driver.hpp
 * @brief UDP and TCP/IP network driver interface built on Berkeley sockets.
 *
 * This driver binds a local UDP port (with an optional TCP listening
 * socket) and provides asynchronous send/receive of framed packets.
 * Each frame is prefixed with the sender's node identifier and is
 * transmitted over UDP or a transient TCP connection using standard
 * Berkeley socket calls.
 *
 * Usage:
 *   1. net::init({ node_id, udp_port });
 *   2. net::add_remote(peer_id, "host", port, Protocol::UDP|TCP);
 *   3. net::set_recv_callback(callback)   // optional
 *   4. net::send(peer_id, data);
 *   5. while (net::recv(pkt)) { ... }
 *   6. net::shutdown();
 *
 * @section thread_safety Thread Safety
 *
 * Calls to add_remote(), send() and recv() are safe to invoke from
 * multiple threads. The internal peer registry is protected by a
 * dedicated mutex separate from the receive queue lock.
 */

#include <cstddef>
#include <cstdint>
#include <functional>
#include <netinet/in.h>
#include <span>
#include <string>
#include <system_error>
#include <vector>

namespace net {

/** Identifier for a network node. */
using node_t = int;

/**
 * @brief In‐memory representation of a network packet.
 */
struct Packet {
    node_t src_node;                ///< Originating node ID
    std::vector<std::byte> payload; ///< Raw payload bytes (post‐prefix)
};

/**
 * @brief Policy for handling packets when the receive queue is full.
 */
enum class OverflowPolicy {
<<<<<<< HEAD
    DropNewest, ///< Discard the newest packet when the queue is full
    DropOldest  ///< Replace the oldest packet when the queue is full
=======
    DropNewest, ///< Discard the newly received packet when the queue is full
    DropOldest  ///< Replace the oldest queued packet when full
>>>>>>> fa95884d
};

/**
 * @brief Network driver configuration for ::init.
 *
 * Setting ``node_id`` to ``0`` instructs the driver to reuse the identifier
 * stored in ``/etc/xinim/node_id`` when available or derive a unique value by
 * hashing the primary network interface.  A non-zero value overrides the
 * automatic detection and is returned by ::local_node().
 */
struct Config {
    node_t node_id;               ///< Local node identifier
    std::uint16_t port;           ///< UDP port to bind locally
    std::size_t max_queue_length; ///< Maximum number of queued packets (0 = unlimited)
    OverflowPolicy overflow;      ///< Overflow behaviour when queue is full

    /// Construct a Config with sensible defaults.
    explicit constexpr Config(node_t node_id_ = 0, std::uint16_t port_ = 0,
                              std::size_t max_queue_length_ = 0,
                              OverflowPolicy overflow_ = OverflowPolicy::DropNewest) noexcept
        : node_id{node_id_}, port{port_}, max_queue_length{max_queue_length_}, overflow{overflow_} {
    }
};

/**
 * @brief Supported transport protocols for remote peers.
 */
enum class Protocol { UDP, TCP };

/** Callback type invoked on packet arrival. */
using RecvCallback = std::function<void(const Packet &)>;

/**
 * @brief Initialize the network driver.
 *
 * - Binds a dual-stack UDP socket to ``cfg.port``.
 * - Sets up a dual-stack TCP listening socket on ``cfg.port``.
 * - Starts background threads for UDP recv and TCP accept.
 *
 * @param cfg Local node configuration.
 * @throws std::system_error on socket/bind errors.
 */
void init(const Config &cfg);

/**
 * @brief Register a remote peer for send().
 *
 * @param node  Numeric identifier of the peer.
 * @param host  IPv4 or IPv6 address literal or hostname.
 * @param port  UDP/TCP port on which peer listens.
 * @param proto Transport protocol to use.
 */
void add_remote(node_t node, const std::string &host, uint16_t port,
                Protocol proto = Protocol::UDP);

/**
 * @brief Install a receive callback.
 *
 * The callback is invoked from the background threads whenever
 * a packet is enqueued. It is safe to call recv() instead.
 *
 * @param cb Function to call on packet arrival.
 */
void set_recv_callback(RecvCallback cb);

/**
 * @brief Shutdown the network driver and stop all threads.
 *
 * Closes sockets, joins threads, clears queues and peer list.
 */
void shutdown() noexcept;

/**
 * @brief Report the configured node identifier.
 *
 * After calling ::init the driver either returns the user-supplied value
 * or an automatically derived identifier when ``Config::node_id`` equals
 * zero. ``0`` is returned if initialization has not yet occurred.
 *
<<<<<<< HEAD
 * Returns ``cfg.node_id`` when it is non‑zero.  Otherwise the function
 * derives a deterministic identifier by hashing the first active
 * non-loopback interface (preferring the MAC address when available).
 * If no suitable interface exists, the hostname is hashed as a fallback.
=======
 * When no identifier is configured the driver loads ``/etc/xinim/node_id`` if
 * present.  Otherwise it enumerates active network interfaces via
 * ``getifaddrs(3)`` and hashes the first non-loopback MAC or IP address
 * found. If detection succeeds the identifier is saved back to the file so
 * future runs reuse it. Should detection fail, the hostname is hashed and also
 * written to the file.
>>>>>>> fa95884d

 */
[[nodiscard]] node_t local_node() noexcept;

/**
 * @brief Send raw bytes to a registered peer.
 *
<<<<<<< HEAD
 * The payload is prefixed with the local node identifier before being
 * transmitted to the remote host registered through ::add_remote. If the
 * destination is unknown the function returns ``false``.  Frames the packet
 * as ``[ local_node() | payload ... ]`` and immediately transmits it using
 * the ``sendto()`` syscall over the UDP or TCP/IP/IPv4/SNMP stack provided by
 * the Berkeley sockets implementation.  For TCP peers a persistent
 * connection is reused when available; otherwise a transient
 * connection is established for the duration of the send.  No
 * additional queuing occurs and unknown node IDs are silently
 * ignored.
=======
 * The payload is prefixed with the local node identifier and transmitted to
 * the host registered with ::add_remote. Unknown destinations are rejected.
 * For ``Protocol::TCP`` the driver establishes a transient connection when no
 * persistent socket exists. Transmission loops until all bytes are sent.
 * Datagram mode uses ``sendto()`` on the UDP socket. No additional queuing
 * occurs in either case.
>>>>>>> fa95884d
 *
 * @param node Destination node ID.
 * @param data Span of bytes to transmit.
 * @return ``std::errc::success`` when successful. A specific ``std::errc``
 *         value is returned for logical errors such as an unknown peer. Socket
 *         failures raise ``std::system_error``.
 */
[[nodiscard]] std::errc send(node_t node, std::span<const std::byte> data);

/**
 * @brief Dequeue the next received packet, if any.
 *
 * @param out Packet object to populate.
 * @return true if a packet was dequeued into out, false otherwise.
 */
[[nodiscard]] bool recv(Packet &out);

/**
 * @brief Clear all pending packets across every node.
 *
 * Empties the internal receive queue.
 */
void reset() noexcept;

} // namespace net<|MERGE_RESOLUTION|>--- conflicted
+++ resolved
@@ -1,27 +1,20 @@
 #pragma once
 /**
  * @file net_driver.hpp
- * @brief UDP and TCP/IP network driver interface built on Berkeley sockets.
+ * @brief UDP/TCP network driver interface for Lattice IPC (POSIX sockets).
  *
- * This driver binds a local UDP port (with an optional TCP listening
- * socket) and provides asynchronous send/receive of framed packets.
- * Each frame is prefixed with the sender's node identifier and is
- * transmitted over UDP or a transient TCP connection using standard
- * Berkeley socket calls.
+ * This interface provides asynchronous and multi-threaded UDP/TCP message transport
+ * between nodes in a Lattice IPC system. Messages are framed with the sender's
+ * node ID and routed using a mutex-protected peer registry.
  *
  * Usage:
- *   1. net::init({ node_id, udp_port });
- *   2. net::add_remote(peer_id, "host", port, Protocol::UDP|TCP);
- *   3. net::set_recv_callback(callback)   // optional
- *   4. net::send(peer_id, data);
- *   5. while (net::recv(pkt)) { ... }
- *   6. net::shutdown();
+ *   1. net::init({0, 12000}); // autodetect node_id
+ *   2. net::add_remote(2, "192.168.1.4", 12000, Protocol::TCP);
+ *   3. net::send(2, payload); // sends [local_node|payload]
+ *   4. while (net::recv(pkt)) { process(pkt); }
+ *   5. net::shutdown();
  *
- * @section thread_safety Thread Safety
- *
- * Calls to add_remote(), send() and recv() are safe to invoke from
- * multiple threads. The internal peer registry is protected by a
- * dedicated mutex separate from the receive queue lock.
+ * Thread Safety: All APIs are thread-safe and may be called from multiple threads.
  */
 
 #include <cstddef>
@@ -35,167 +28,140 @@
 
 namespace net {
 
-/** Identifier for a network node. */
+/** Integer identifier representing a logical network node. */
 using node_t = int;
 
 /**
- * @brief In‐memory representation of a network packet.
+ * @brief In-memory representation of a framed message.
+ *
+ * Messages sent using ::send() are prepended with the sender node ID and
+ * received as a Packet with the `src_node` field and a payload vector.
  */
 struct Packet {
-    node_t src_node;                ///< Originating node ID
-    std::vector<std::byte> payload; ///< Raw payload bytes (post‐prefix)
+    node_t src_node;                  ///< Originating node ID
+    std::vector<std::byte> payload;  ///< Message payload (excluding prefix)
 };
 
 /**
  * @brief Policy for handling packets when the receive queue is full.
  */
 enum class OverflowPolicy {
-<<<<<<< HEAD
-    DropNewest, ///< Discard the newest packet when the queue is full
-    DropOldest  ///< Replace the oldest packet when the queue is full
-=======
-    DropNewest, ///< Discard the newly received packet when the queue is full
-    DropOldest  ///< Replace the oldest queued packet when full
->>>>>>> fa95884d
+    DropNewest, ///< Drop newest received packet when queue is full
+    DropOldest  ///< Drop oldest queued packet to make room
 };
 
 /**
- * @brief Network driver configuration for ::init.
- *
- * Setting ``node_id`` to ``0`` instructs the driver to reuse the identifier
- * stored in ``/etc/xinim/node_id`` when available or derive a unique value by
- * hashing the primary network interface.  A non-zero value overrides the
- * automatic detection and is returned by ::local_node().
+ * @brief Transport protocol used for a peer connection.
  */
-struct Config {
-    node_t node_id;               ///< Local node identifier
-    std::uint16_t port;           ///< UDP port to bind locally
-    std::size_t max_queue_length; ///< Maximum number of queued packets (0 = unlimited)
-    OverflowPolicy overflow;      ///< Overflow behaviour when queue is full
-
-    /// Construct a Config with sensible defaults.
-    explicit constexpr Config(node_t node_id_ = 0, std::uint16_t port_ = 0,
-                              std::size_t max_queue_length_ = 0,
-                              OverflowPolicy overflow_ = OverflowPolicy::DropNewest) noexcept
-        : node_id{node_id_}, port{port_}, max_queue_length{max_queue_length_}, overflow{overflow_} {
-    }
+enum class Protocol {
+    UDP, ///< Stateless datagram transport
+    TCP  ///< Stream transport (persistent or transient connection)
 };
 
 /**
- * @brief Supported transport protocols for remote peers.
+ * @brief Network driver configuration structure.
+ *
+ * This struct defines the initialization parameters for the network stack.
+ * Use `node_id = 0` to auto-detect the ID and persist it to `/etc/xinim/node_id`.
  */
-enum class Protocol { UDP, TCP };
+struct Config {
+    node_t node_id;                 ///< Preferred node identifier (0 = auto-detect)
+    std::uint16_t port;            ///< Local port to bind UDP/TCP sockets
+    std::size_t max_queue_length;  ///< Maximum packets in the receive queue
+    OverflowPolicy overflow;       ///< Policy when the receive queue overflows
 
-/** Callback type invoked on packet arrival. */
+    constexpr Config(node_t node_id_ = 0,
+                     std::uint16_t port_ = 0,
+                     std::size_t max_len = 0,
+                     OverflowPolicy policy = OverflowPolicy::DropNewest) noexcept
+        : node_id(node_id_), port(port_), max_queue_length(max_len), overflow(policy) {}
+};
+
+/**
+ * @brief Callback type invoked on packet arrival.
+ */
 using RecvCallback = std::function<void(const Packet &)>;
 
 /**
  * @brief Initialize the network driver.
  *
- * - Binds a dual-stack UDP socket to ``cfg.port``.
- * - Sets up a dual-stack TCP listening socket on ``cfg.port``.
- * - Starts background threads for UDP recv and TCP accept.
+ * Initializes dual-stack (IPv4/IPv6) UDP and TCP sockets and launches
+ * background receiver threads. The function binds to `cfg.port` for both protocols.
  *
- * @param cfg Local node configuration.
- * @throws std::system_error on socket/bind errors.
+ * @param cfg Driver configuration including port, node ID, and overflow policy.
+ * @throws std::system_error on socket failure, bind failure, or thread launch failure.
  */
 void init(const Config &cfg);
 
 /**
- * @brief Register a remote peer for send().
+ * @brief Add a remote peer for subsequent ::send calls.
  *
- * @param node  Numeric identifier of the peer.
- * @param host  IPv4 or IPv6 address literal or hostname.
- * @param port  UDP/TCP port on which peer listens.
- * @param proto Transport protocol to use.
+ * Resolves a host string (IPv4, IPv6, or hostname) and registers the remote node
+ * for sending framed messages. TCP peers can reuse persistent sockets.
+ *
+ * @param node Logical identifier of the remote peer.
+ * @param host Hostname or IP address to connect to.
+ * @param port Port to use when sending.
+ * @param proto Transport protocol (UDP or TCP).
+ * @throws std::invalid_argument if the address is invalid.
+ * @throws std::system_error if TCP socket or connect fails.
  */
 void add_remote(node_t node, const std::string &host, uint16_t port,
                 Protocol proto = Protocol::UDP);
 
 /**
- * @brief Install a receive callback.
+ * @brief Register a callback to be invoked on packet arrival.
  *
- * The callback is invoked from the background threads whenever
- * a packet is enqueued. It is safe to call recv() instead.
+ * If set, the callback runs in the context of the receiver thread.
+ * It is safe to omit this and instead poll with ::recv().
  *
- * @param cb Function to call on packet arrival.
+ * @param cb Callback function taking a const Packet&
  */
 void set_recv_callback(RecvCallback cb);
 
 /**
- * @brief Shutdown the network driver and stop all threads.
+ * @brief Shutdown the network driver and clean up all resources.
  *
- * Closes sockets, joins threads, clears queues and peer list.
+ * Closes all sockets, terminates background threads, clears peer state and queue.
  */
 void shutdown() noexcept;
 
 /**
- * @brief Report the configured node identifier.
+ * @brief Returns the local node identifier.
  *
- * After calling ::init the driver either returns the user-supplied value
- * or an automatically derived identifier when ``Config::node_id`` equals
- * zero. ``0`` is returned if initialization has not yet occurred.
+ * If a node ID was provided in Config, that value is returned.
+ * Otherwise, the following procedure is used:
+ *   1. Try reading `/etc/xinim/node_id`
+ *   2. Derive from first active non-loopback interface (MAC or IP)
+ *   3. Fallback to hash of hostname
  *
-<<<<<<< HEAD
- * Returns ``cfg.node_id`` when it is non‑zero.  Otherwise the function
- * derives a deterministic identifier by hashing the first active
- * non-loopback interface (preferring the MAC address when available).
- * If no suitable interface exists, the hostname is hashed as a fallback.
-=======
- * When no identifier is configured the driver loads ``/etc/xinim/node_id`` if
- * present.  Otherwise it enumerates active network interfaces via
- * ``getifaddrs(3)`` and hashes the first non-loopback MAC or IP address
- * found. If detection succeeds the identifier is saved back to the file so
- * future runs reuse it. Should detection fail, the hostname is hashed and also
- * written to the file.
->>>>>>> fa95884d
-
+ * @return Stable integer node identifier (never 0 unless initialization failed).
  */
 [[nodiscard]] node_t local_node() noexcept;
 
 /**
- * @brief Send raw bytes to a registered peer.
+ * @brief Send a framed message to the specified peer.
  *
-<<<<<<< HEAD
- * The payload is prefixed with the local node identifier before being
- * transmitted to the remote host registered through ::add_remote. If the
- * destination is unknown the function returns ``false``.  Frames the packet
- * as ``[ local_node() | payload ... ]`` and immediately transmits it using
- * the ``sendto()`` syscall over the UDP or TCP/IP/IPv4/SNMP stack provided by
- * the Berkeley sockets implementation.  For TCP peers a persistent
- * connection is reused when available; otherwise a transient
- * connection is established for the duration of the send.  No
- * additional queuing occurs and unknown node IDs are silently
- * ignored.
-=======
- * The payload is prefixed with the local node identifier and transmitted to
- * the host registered with ::add_remote. Unknown destinations are rejected.
- * For ``Protocol::TCP`` the driver establishes a transient connection when no
- * persistent socket exists. Transmission loops until all bytes are sent.
- * Datagram mode uses ``sendto()`` on the UDP socket. No additional queuing
- * occurs in either case.
->>>>>>> fa95884d
+ * Frames the payload as `[local_node | data...]` and transmits over UDP
+ * or TCP. For TCP, the function will establish a new socket if needed.
  *
- * @param node Destination node ID.
- * @param data Span of bytes to transmit.
- * @return ``std::errc::success`` when successful. A specific ``std::errc``
- *         value is returned for logical errors such as an unknown peer. Socket
- *         failures raise ``std::system_error``.
+ * @param node Destination node ID
+ * @param data Payload to send (without prefix)
+ * @return std::errc::success on success or a descriptive error code
+ * @throws std::system_error for POSIX socket failures (send, connect, etc)
  */
 [[nodiscard]] std::errc send(node_t node, std::span<const std::byte> data);
 
 /**
- * @brief Dequeue the next received packet, if any.
+ * @brief Retrieve the next available incoming packet.
  *
- * @param out Packet object to populate.
- * @return true if a packet was dequeued into out, false otherwise.
+ * @param out Packet structure to fill in.
+ * @return true if a packet was retrieved, false if queue is empty.
  */
 [[nodiscard]] bool recv(Packet &out);
 
 /**
- * @brief Clear all pending packets across every node.
- *
- * Empties the internal receive queue.
+ * @brief Clear all pending packets in the receive queue.
  */
 void reset() noexcept;
 
