#pragma once
/**
 * @file net_driver.hpp
 * @brief UDP/TCP network driver interface for Lattice IPC.
 *
 * This driver binds a local UDP port (and TCP listen socket, if enabled)
 * and provides asynchronous send/receive of framed, prefixed packets.
 * Each packet is prefixed with the sender's node ID and delivered over
 * UDP or a transient TCP connection based on peer configuration.
 *
 * Usage:
 *   1. net::init({ node_id, udp_port });
 *   2. net::add_remote(peer_id, "host", port, Protocol::UDP|TCP);
 *   3. net::set_recv_callback(callback)   // optional
 *   4. net::send(peer_id, data);
 *   5. while (net::recv(pkt)) { ... }
 *   6. net::shutdown();
 */

#include <cstddef>
#include <cstdint>
#include <functional>
#include <netinet/in.h>
#include <span>
#include <string>
#include <vector>

namespace net {

/** Identifier for a network node. */
using node_t = int;

/**
 * @brief In‐memory representation of a network packet.
 */
struct Packet {
    node_t                 src_node;  ///< Originating node ID
    std::vector<std::byte> payload;   ///< Raw payload bytes (post‐prefix)
};

/** Configuration options for ::init(). */
struct Config {
    node_t      node_id;  ///< Preferred local node identifier (0 to auto‐detect)
    uint16_t    port;     ///< UDP port to bind locally
};

/**
 * @brief Supported transport protocols for remote peers.
 */
enum class Protocol { UDP, TCP };

/**
 * @brief Description of a remote peer.
 *
 * When proto==TCP, send() will establish a transient TCP connection.
 * When proto==UDP, send() uses sendto() on the bound UDP socket.
 */
struct Remote {
    sockaddr_in addr;     ///< IPv4 socket address of the peer
    Protocol     proto;   ///< Protocol to use (UDP or TCP)
    int          tcp_fd{-1}; ///< TCP socket FD (if persistent; optional)
};

/** Callback type invoked on packet arrival. */
using RecvCallback = std::function<void(const Packet&)>;

/**
 * @brief Initialize the network driver.
 *
 * - Binds a UDP socket to cfg.port (INADDR_ANY).
 * - Sets up a TCP listening socket on cfg.port.
 * - Starts background threads for UDP recv and TCP accept.
 *
 * @param cfg Local node configuration.
 * @throws std::system_error on socket/bind errors.
 */
void init(const Config& cfg);

/**
 * @brief Register a remote peer for send().
 *
 * @param node  Numeric identifier of the peer.
 * @param host  IPv4 dotted‐decimal string or hostname.
 * @param port  UDP/TCP port on which peer listens.
 * @param proto Transport protocol to use.
 */
void add_remote(node_t node,
                const std::string& host,
                uint16_t port,
                Protocol proto = Protocol::UDP);

/**
 * @brief Install a receive callback.
 *
 * The callback is invoked from the background threads whenever
 * a packet is enqueued. It is safe to call recv() instead.
 *
 * @param cb Function to call on packet arrival.
 */
void set_recv_callback(RecvCallback cb);

/**
 * @brief Shutdown the network driver and stop all threads.
 *
 * Closes sockets, joins threads, clears queues and peer list.
 */
void shutdown() noexcept;

/**
 * @brief Retrieve the local node identifier.
 *
 * Returns cfg.node_id if nonzero; otherwise calls getsockname()
 * on the bound UDP socket, converting the IPv4 address to host‐order.
 * Returns 0 if detection fails.
 */
[[nodiscard]] node_t local_node() noexcept;

/**
 * @brief Send raw bytes to a registered peer.
 *
<<<<<<< HEAD
 * The payload is prefixed with the local node identifier before being
 * transmitted to the remote host registered through ::add_remote. If the
 * destination is unknown the function returns ``false``.
=======
 * Frames the packet as [ local_node() | payload... ] and transmits
 * via UDP or TCP based on the peer's Protocol.
 * Unknown node IDs are silently ignored.
>>>>>>> de4e151c
 *
 * @param node Destination node ID.
 * @param data Span of bytes to transmit.
 * @return ``true`` on success, ``false`` on failure or unknown destination.
 */
[[nodiscard]] bool send(node_t node, std::span<const std::byte> data);

/**
 * @brief Dequeue the next received packet, if any.
 *
 * @param out Packet object to populate.
 * @return true if a packet was dequeued into out, false otherwise.
 */
[[nodiscard]] bool recv(Packet& out);

/**
 * @brief Clear all pending packets across every node.
 *
 * Empties the internal receive queue.
 */
void reset() noexcept;

} // namespace net<|MERGE_RESOLUTION|>--- conflicted
+++ resolved
@@ -118,15 +118,12 @@
 /**
  * @brief Send raw bytes to a registered peer.
  *
-<<<<<<< HEAD
  * The payload is prefixed with the local node identifier before being
  * transmitted to the remote host registered through ::add_remote. If the
  * destination is unknown the function returns ``false``.
-=======
  * Frames the packet as [ local_node() | payload... ] and transmits
  * via UDP or TCP based on the peer's Protocol.
  * Unknown node IDs are silently ignored.
->>>>>>> de4e151c
  *
  * @param node Destination node ID.
  * @param data Span of bytes to transmit.
