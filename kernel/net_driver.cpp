--- conflicted
+++ resolved
@@ -1,6 +1,14 @@
 /**
  * @file net_driver.cpp
- * @brief UDP/TCP network driver for Lattice IPC.
+ * @brief Robust UDP/TCP network driver for Lattice IPC.
+ *
+ * This driver:
+ *  - Binds a UDP socket and a TCP listen socket on the configured port.
+ *  - Spawns background threads to receive UDP datagrams and accept TCP connections.
+ *  - Allows registering remote peers (UDP or persistent TCP).
+ *  - Frames each send as [ local_node | payload... ].
+ *  - Queues incoming packets internally and invokes an optional callback.
+ *  - Exposes send(), recv(), reset(), init(), shutdown(), and local_node().
  */
 
 #include "net_driver.hpp"
@@ -15,7 +23,7 @@
 #include <cstring>
 #include <deque>
 #include <mutex>
-#include <string_view>
+#include <span>
 #include <system_error>
 #include <thread>
 #include <unordered_map>
@@ -24,7 +32,7 @@
 namespace net {
 namespace {
 
-/** Active configuration (node_id and port). */
+/** Active configuration (preferred node_id and port). */
 static Config                      g_cfg{};
 /** UDP socket for incoming datagrams. */
 static int                         g_udp_sock   = -1;
@@ -32,11 +40,12 @@
 static int                         g_tcp_listen = -1;
 
 /**
- * Represents a remote peer: address + transport flag.
+ * Represents a remote peer: address + transport info.
  */
 struct Remote {
     sockaddr_in addr{};
-    bool         use_tcp = false;
+    Protocol     proto = Protocol::UDP;
+    int          tcp_fd = -1;  ///< persistent TCP socket if proto==TCP
 };
 
 /** Mapping from node ID to remote endpoint info. */
@@ -53,6 +62,17 @@
 static std::jthread                       g_udp_thread, g_tcp_thread;
 
 /**
+ * @brief Frame a payload by prefixing local_node() ID.
+ */
+static std::vector<std::byte> frame_payload(std::span<const std::byte> data) {
+    node_t nid = local_node();
+    std::vector<std::byte> buf(sizeof(nid) + data.size());
+    std::memcpy(buf.data(), &nid, sizeof(nid));
+    std::memcpy(buf.data() + sizeof(nid), data.data(), data.size());
+    return buf;
+}
+
+/**
  * @brief Background loop polling g_udp_sock for datagrams.
  */
 void udp_recv_loop() {
@@ -60,20 +80,19 @@
     while (g_running.load(std::memory_order_relaxed)) {
         sockaddr_in peer{};
         socklen_t len = sizeof(peer);
-        ssize_t  n   = ::recvfrom(g_udp_sock,
-                                  buf.data(),
-                                  buf.size(),
-                                  0,
-                                  reinterpret_cast<sockaddr*>(&peer),
-                                  &len);
-        if (n <= 0) {
+        ssize_t n = ::recvfrom(g_udp_sock,
+                               buf.data(),
+                               buf.size(),
+                               0,
+                               reinterpret_cast<sockaddr*>(&peer),
+                               &len);
+        if (n <= static_cast<ssize_t>(sizeof(node_t))) {
             continue;
         }
         Packet pkt;
-        std::memcpy(&pkt.src_node, buf.data(), sizeof(node_t));
-        pkt.payload.assign(buf.begin() + sizeof(node_t),
+        std::memcpy(&pkt.src_node, buf.data(), sizeof(pkt.src_node));
+        pkt.payload.assign(buf.begin() + sizeof(pkt.src_node),
                            buf.begin() + n);
-
         {
             std::lock_guard lock{g_mutex};
             g_queue.push_back(pkt);
@@ -91,7 +110,7 @@
     ::listen(g_tcp_listen, 8);
     while (g_running.load(std::memory_order_relaxed)) {
         sockaddr_in peer{};
-        socklen_t   len = sizeof(peer);
+        socklen_t len = sizeof(peer);
         int client = ::accept(g_tcp_listen,
                               reinterpret_cast<sockaddr*>(&peer),
                               &len);
@@ -99,11 +118,14 @@
             continue;
         }
         std::array<std::byte, 2048> buf;
-        ssize_t n;
-        while ((n = ::recv(client, buf.data(), buf.size(), 0)) > 0) {
+        while (true) {
+            ssize_t n = ::recv(client, buf.data(), buf.size(), 0);
+            if (n <= static_cast<ssize_t>(sizeof(node_t))) {
+                break;
+            }
             Packet pkt;
-            std::memcpy(&pkt.src_node, buf.data(), sizeof(node_t));
-            pkt.payload.assign(buf.begin() + sizeof(node_t),
+            std::memcpy(&pkt.src_node, buf.data(), sizeof(pkt.src_node));
+            pkt.payload.assign(buf.begin() + sizeof(pkt.src_node),
                                buf.begin() + n);
             {
                 std::lock_guard lock{g_mutex};
@@ -122,7 +144,7 @@
 void init(const Config &cfg) {
     g_cfg = cfg;
 
-    // UDP socket
+    // Create UDP socket
     g_udp_sock = ::socket(AF_INET, SOCK_DGRAM, 0);
     if (g_udp_sock < 0) {
         throw std::system_error(errno, std::generic_category(), "UDP socket");
@@ -138,7 +160,7 @@
         throw std::system_error(errno, std::generic_category(), "UDP bind");
     }
 
-    // TCP listening socket
+    // Create TCP listening socket
     g_tcp_listen = ::socket(AF_INET, SOCK_STREAM, 0);
     if (g_tcp_listen < 0) {
         throw std::system_error(errno, std::generic_category(), "TCP socket");
@@ -152,7 +174,7 @@
         throw std::system_error(errno, std::generic_category(), "TCP bind");
     }
 
-    // Start background threads
+    // Start background receiver threads
     g_running.store(true, std::memory_order_relaxed);
     g_udp_thread = std::jthread{udp_recv_loop};
     g_tcp_thread = std::jthread{tcp_accept_loop};
@@ -160,6 +182,7 @@
 
 void shutdown() noexcept {
     g_running.store(false, std::memory_order_relaxed);
+
     if (g_udp_sock != -1) {
         ::close(g_udp_sock);
         g_udp_sock = -1;
@@ -171,9 +194,15 @@
     }
     if (g_udp_thread.joinable()) g_udp_thread.join();
     if (g_tcp_thread.joinable()) g_tcp_thread.join();
+
     {
         std::lock_guard lock{g_mutex};
         g_queue.clear();
+    }
+    for (auto & [_, r] : g_remotes) {
+        if (r.use_tcp && r.tcp_fd >= 0) {
+            ::close(r.tcp_fd);
+        }
     }
     g_remotes.clear();
     g_callback = nullptr;
@@ -185,11 +214,23 @@
                 Protocol proto)
 {
     Remote rem{};
-    rem.use_tcp = (proto == Protocol::TCP);
+    rem.proto = proto;
     rem.addr.sin_family = AF_INET;
     rem.addr.sin_port   = htons(port);
     if (::inet_aton(host.c_str(), &rem.addr.sin_addr) == 0) {
-        return;  // invalid address
+        throw std::runtime_error("Invalid peer address");
+    }
+    if (proto == Protocol::TCP) {
+        // Establish persistent TCP connection
+        rem.tcp_fd = ::socket(AF_INET, SOCK_STREAM, 0);
+        if (rem.tcp_fd < 0 ||
+            ::connect(rem.tcp_fd,
+                      reinterpret_cast<sockaddr*>(&rem.addr),
+                      sizeof(rem.addr)) != 0)
+        {
+            if (rem.tcp_fd >= 0) ::close(rem.tcp_fd);
+            throw std::system_error(errno, std::generic_category(), "TCP connect");
+        }
     }
     g_remotes[node] = rem;
 }
@@ -199,12 +240,29 @@
 }
 
 node_t local_node() noexcept {
-    std::array<char, 256> host{};
-    if (::gethostname(host.data(), host.size()) == 0) {
-        std::string_view sv{host.data()};
+    // Prefer configured ID
+    if (g_cfg.node_id != 0) {
+        return g_cfg.node_id;
+    }
+    // Derive from bound UDP socket address
+    if (g_udp_sock >= 0) {
+        sockaddr_in sa{};
+        socklen_t len = sizeof(sa);
+        if (::getsockname(g_udp_sock,
+                          reinterpret_cast<sockaddr*>(&sa),
+                          &len) == 0)
+        {
+            node_t id = static_cast<node_t>(ntohl(sa.sin_addr.s_addr) & 0x7fffffff);
+            return id != 0 ? id : 1;
+        }
+    }
+    // Fallback: hash hostname
+    char host[256]{};
+    if (::gethostname(host, sizeof(host)) == 0) {
+        std::string_view sv{host};
         auto h = std::hash<std::string_view>{}(sv);
-        // ensure non-zero
-        return static_cast<node_t>((h & 0x7fffffff) ?: 1);
+        node_t id = static_cast<node_t>(h & 0x7fffffff);
+        return id != 0 ? id : 1;
     }
     return 1;
 }
@@ -212,45 +270,22 @@
 bool send(node_t node, std::span<const std::byte> data) {
     auto it = g_remotes.find(node);
     if (it == g_remotes.end()) {
-<<<<<<< HEAD
-        return false; // Unknown destination
-    }
-
-=======
-        return;  // unknown destination
-    }
-    // Frame: [ local_node | payload... ]
->>>>>>> de4e151c
-    std::vector<std::byte> buf(sizeof(node_t) + data.size());
-    std::memcpy(buf.data(), &g_cfg.node_id, sizeof(node_t));
-    std::memcpy(buf.data() + sizeof(node_t), data.data(), data.size());
-
-<<<<<<< HEAD
-    const ssize_t ret =
-        ::sendto(g_socket, buf.data(), buf.size(), 0,
-                 reinterpret_cast<const sockaddr *>(&it->second), sizeof(sockaddr_in));
-    return ret == static_cast<ssize_t>(buf.size());
-=======
-    const auto &rem = it->second;
-    if (rem.use_tcp) {
-        int sock = ::socket(AF_INET, SOCK_STREAM, 0);
-        if (sock < 0) return;
-        if (::connect(sock,
-                      reinterpret_cast<const sockaddr*>(&rem.addr),
-                      sizeof(rem.addr)) == 0)
-        {
-            ::send(sock, buf.data(), buf.size(), 0);
-        }
-        ::close(sock);
-    } else {
-        ::sendto(g_udp_sock,
-                 buf.data(),
-                 buf.size(),
-                 0,
-                 reinterpret_cast<const sockaddr*>(&rem.addr),
-                 sizeof(rem.addr));
-    }
->>>>>>> de4e151c
+        return false; // unknown destination
+    }
+    auto buf = frame_payload(data);
+    auto &rem = it->second;
+    if (rem.proto == Protocol::TCP && rem.tcp_fd >= 0) {
+        ssize_t sent = ::send(rem.tcp_fd, buf.data(), buf.size(), 0);
+        return sent == static_cast<ssize_t>(buf.size());
+    }
+    // UDP
+    ssize_t sent = ::sendto(g_udp_sock,
+                            buf.data(),
+                            buf.size(),
+                            0,
+                            reinterpret_cast<sockaddr*>(&rem.addr),
+                            sizeof(rem.addr));
+    return sent == static_cast<ssize_t>(buf.size());
 }
 
 bool recv(Packet &out) {
