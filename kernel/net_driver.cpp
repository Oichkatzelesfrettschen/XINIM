<<<<<<< HEAD
// Add connection state management
enum class ConnectionState { Disconnected, Connecting, Connected, Failed, Reconnecting };

struct Remote {
    sockaddr_in addr{};
    Protocol proto = Protocol::UDP;
    int tcp_fd = -1;
    ConnectionState state = ConnectionState::Disconnected;
    std::chrono::steady_clock::time_point last_attempt{};
    int retry_count = 0;
};
=======
/**
 * @file net_driver.cpp
 * @brief Robust UDP/TCP networking backend for Lattice IPC (IPv4/IPv6, C++23).
 */

#include "net_driver.hpp"

#include <arpa/inet.h>
#include <ifaddrs.h>
#include <net/if.h>
#include <netdb.h>
#include <netpacket/packet.h>
#include <sys/socket.h>
#include <unistd.h>

#include <array>
#include <atomic>
#include <cerrno>
#include <cstring>
#include <deque>
#include <filesystem>
#include <fstream>
#include <mutex>
#include <span>
#include <system_error>
#include <thread>
#include <unordered_map>
#include <vector>

namespace net {

constexpr char NODE_ID_FILE[] = "/etc/xinim/node_id";

Driver driver{};

Driver::~Driver() { shutdown(); }

[[nodiscard]] bool Driver::connection_lost(int err) noexcept {
    return err == EPIPE || err == ECONNRESET || err == ENOTCONN || err == ECONNABORTED;
}

void Driver::reconnect_tcp(Remote &rem) {
    if (rem.tcp_fd >= 0)
        ::close(rem.tcp_fd);
    rem.tcp_fd = ::socket(rem.addr.ss_family, SOCK_STREAM, 0);
    if (rem.tcp_fd < 0)
        throw std::system_error(errno, std::generic_category(), "net_driver: socket");
    if (::connect(rem.tcp_fd, reinterpret_cast<sockaddr *>(&rem.addr), rem.addr_len) != 0) {
        int err = errno;
        ::close(rem.tcp_fd);
        rem.tcp_fd = -1;
        throw std::system_error(err, std::generic_category(), "net_driver: connect");
    }
}

[[nodiscard]] std::vector<std::byte> Driver::frame_payload(std::span<const std::byte> data) {
    node_t nid = local_node();
    std::vector<std::byte> buf(sizeof(nid) + data.size());
    std::memcpy(buf.data(), &nid, sizeof(nid));
    std::memcpy(buf.data() + sizeof(nid), data.data(), data.size());
    return buf;
}

void Driver::enqueue_packet(Packet &&pkt) {
    std::lock_guard lock{mutex_};
    if (cfg_.max_queue_length > 0 && queue_.size() >= cfg_.max_queue_length) {
        if (cfg_.overflow == OverflowPolicy::DropNewest)
            return;
        queue_.pop_front();
    }
    queue_.push_back(std::move(pkt));
    if (callback_)
        callback_(queue_.back());
}

void Driver::udp_recv_loop() {
    std::array<std::byte, 2048> buf;
    while (running_.load(std::memory_order_relaxed)) {
        sockaddr_storage peer{};
        socklen_t len = sizeof(peer);
        ssize_t n = ::recvfrom(udp_sock_, buf.data(), buf.size(), 0,
                               reinterpret_cast<sockaddr *>(&peer), &len);
        if (n <= static_cast<ssize_t>(sizeof(node_t)))
            continue;

        Packet pkt{};
        std::memcpy(&pkt.src_node, buf.data(), sizeof(pkt.src_node));
        pkt.payload.assign(buf.begin() + sizeof(pkt.src_node), buf.begin() + n);
        enqueue_packet(std::move(pkt));
    }
}

void Driver::tcp_accept_loop() {
    ::listen(tcp_listen_, SOMAXCONN);
    while (running_.load(std::memory_order_relaxed)) {
        sockaddr_storage peer{};
        socklen_t len = sizeof(peer);
        int client = ::accept(tcp_listen_, reinterpret_cast<sockaddr *>(&peer), &len);
        if (client < 0)
            continue;

        std::array<std::byte, 2048> buf;
        while (true) {
            ssize_t n = ::recv(client, buf.data(), buf.size(), 0);
            if (n <= static_cast<ssize_t>(sizeof(node_t)))
                break;
            Packet pkt{};
            std::memcpy(&pkt.src_node, buf.data(), sizeof(pkt.src_node));
            pkt.payload.assign(buf.begin() + sizeof(pkt.src_node), buf.begin() + n);
            enqueue_packet(std::move(pkt));
        }
        ::close(client);
    }
}

void Driver::init(const Config &cfg) {
    cfg_ = cfg;

    if (cfg_.node_id == 0) {
        std::ifstream in{NODE_ID_FILE};
        if (in)
            in >> cfg_.node_id;
    }

    udp_sock_ = ::socket(AF_INET6, SOCK_DGRAM, 0);
    if (udp_sock_ < 0)
        throw std::system_error(errno, std::generic_category(), "UDP socket");
    int off = 0;
    ::setsockopt(udp_sock_, IPPROTO_IPV6, IPV6_V6ONLY, &off, sizeof(off));
    sockaddr_in6 addr6{};
    addr6.sin6_family = AF_INET6;
    addr6.sin6_port = htons(cfg.port);
    addr6.sin6_addr = in6addr_any;
    if (::bind(udp_sock_, reinterpret_cast<sockaddr *>(&addr6), sizeof(addr6)) < 0)
        throw std::system_error(errno, std::generic_category(), "UDP bind");

    tcp_listen_ = ::socket(AF_INET6, SOCK_STREAM, 0);
    if (tcp_listen_ < 0)
        throw std::system_error(errno, std::generic_category(), "TCP socket");
    ::setsockopt(tcp_listen_, SOL_SOCKET, SO_REUSEADDR, &off, sizeof(off));
    ::setsockopt(tcp_listen_, IPPROTO_IPV6, IPV6_V6ONLY, &off, sizeof(off));
    if (::bind(tcp_listen_, reinterpret_cast<sockaddr *>(&addr6), sizeof(addr6)) < 0)
        throw std::system_error(errno, std::generic_category(), "TCP bind");

    running_.store(true, std::memory_order_relaxed);
    udp_thread_ = std::jthread{[this] { udp_recv_loop(); }};
    tcp_thread_ = std::jthread{[this] { tcp_accept_loop(); }};
}

void Driver::shutdown() noexcept {
    running_.store(false, std::memory_order_relaxed);
    if (udp_sock_ != -1) {
        ::close(udp_sock_);
        udp_sock_ = -1;
    }
    if (tcp_listen_ != -1) {
        ::shutdown(tcp_listen_, SHUT_RDWR);
        ::close(tcp_listen_);
        tcp_listen_ = -1;
    }

    {
        std::lock_guard lock{mutex_};
        queue_.clear();
    }

    std::lock_guard rlock{remotes_mutex_};
    for (auto &[_, rem] : remotes_) {
        if (rem.proto == Protocol::TCP && rem.tcp_fd >= 0) {
            ::close(rem.tcp_fd);
        }
    }
    remotes_.clear();
    callback_ = nullptr;
}

void Driver::add_remote(node_t node, const std::string &host, uint16_t port, Protocol proto) {
    Remote rem{};
    rem.proto = proto;

    addrinfo hints{};
    hints.ai_family = AF_UNSPEC;
    hints.ai_socktype = (proto == Protocol::TCP) ? SOCK_STREAM : SOCK_DGRAM;
    hints.ai_flags = AI_V4MAPPED | AI_ADDRCONFIG;

    char port_str[16];
    std::snprintf(port_str, sizeof(port_str), "%u", port);
    addrinfo *res = nullptr;
    if (::getaddrinfo(host.c_str(), port_str, &hints, &res) != 0) {
        throw std::invalid_argument("invalid host address");
    }

    for (auto *p = res; p; p = p->ai_next) {
        if (p->ai_family == AF_INET || p->ai_family == AF_INET6) {
            rem.addr_len = static_cast<socklen_t>(p->ai_addrlen);
            std::memcpy(&rem.addr, p->ai_addr, p->ai_addrlen);
            break;
        }
    }
    ::freeaddrinfo(res);
    if (rem.addr_len == 0)
        throw std::invalid_argument("host address resolution failed");

    if (proto == Protocol::TCP) {
        reconnect_tcp(rem);
    }

    std::lock_guard lock{remotes_mutex_};
    remotes_[node] = rem;
}

void Driver::set_recv_callback(RecvCallback cb) { callback_ = std::move(cb); }

node_t Driver::local_node() noexcept {
    if (cfg_.node_id != 0)
        return cfg_.node_id;

    std::ifstream in{NODE_ID_FILE};
    if (in) {
        in >> cfg_.node_id;
        if (cfg_.node_id != 0)
            return cfg_.node_id;
    }

    ifaddrs *ifa = nullptr;
    if (::getifaddrs(&ifa) == 0) {
        for (auto *cur = ifa; cur != nullptr; cur = cur->ifa_next) {
            if (!(cur->ifa_flags & IFF_UP) || (cur->ifa_flags & IFF_LOOPBACK))
                continue;

            if (cur->ifa_addr && cur->ifa_addr->sa_family == AF_PACKET) {
                auto *ll = reinterpret_cast<sockaddr_ll *>(cur->ifa_addr);
                std::size_t val = 0;
                for (int i = 0; i < ll->sll_halen; ++i)
                    val = val * 131 + ll->sll_addr[i];
                ::freeifaddrs(ifa);
                cfg_.node_id = static_cast<node_t>(val & 0x7fffffff);
                std::filesystem::create_directories("/etc/xinim");
                std::ofstream out{NODE_ID_FILE};
                out << cfg_.node_id;
                return cfg_.node_id;
            }

            if (cur->ifa_addr && cur->ifa_addr->sa_family == AF_INET) {
                auto *sin = reinterpret_cast<sockaddr_in *>(cur->ifa_addr);
                const auto *b = reinterpret_cast<const uint8_t *>(&sin->sin_addr);
                std::size_t val = 0;
                for (int i = 0; i < 4; ++i)
                    val = val * 131 + b[i];
                ::freeifaddrs(ifa);
                cfg_.node_id = static_cast<node_t>(val & 0x7fffffff);
                std::filesystem::create_directories("/etc/xinim");
                std::ofstream out{NODE_ID_FILE};
                out << cfg_.node_id;
                return cfg_.node_id;
            }
        }
        ::freeifaddrs(ifa);
    }

    char host[256]{};
    if (::gethostname(host, sizeof(host)) == 0) {
        cfg_.node_id = static_cast<node_t>(std::hash<std::string_view>{}(host) & 0x7fffffff);
        std::filesystem::create_directories("/etc/xinim");
        std::ofstream out{NODE_ID_FILE};
        out << cfg_.node_id;
        return cfg_.node_id;
    }

    return 1;
}

std::errc Driver::send(node_t node, std::span<const std::byte> data) {
    Remote rem;
    {
        std::lock_guard lock{remotes_mutex_};
        auto it = remotes_.find(node);
        if (it == remotes_.end())
            return std::errc::host_unreachable;
        rem = it->second;
    }

    auto buf = frame_payload(data);

    if (rem.proto == Protocol::TCP) {
        int fd = rem.tcp_fd;
        bool transient = fd < 0;

        if (transient) {
            fd = ::socket(rem.addr.ss_family, SOCK_STREAM, 0);
            if (fd < 0 ||
                ::connect(fd, reinterpret_cast<sockaddr *>(&rem.addr), rem.addr_len) != 0) {
                if (fd >= 0)
                    ::close(fd);
                return std::errc::connection_refused;
            }
        }

        std::size_t sent = 0;
        while (sent < buf.size()) {
            ssize_t n = ::send(fd, buf.data() + sent, buf.size() - sent, 0);
            if (n < 0) {
                if (transient)
                    ::close(fd);
                return std::errc::io_error;
            }
            sent += static_cast<std::size_t>(n);
        }

        if (transient)
            ::close(fd);
        return std::errc{};
    }

    ssize_t n = ::sendto(udp_sock_, buf.data(), buf.size(), 0,
                         reinterpret_cast<sockaddr *>(&rem.addr), rem.addr_len);
    if (n < 0 || static_cast<std::size_t>(n) != buf.size()) {
        return std::errc::io_error;
    }
    return std::errc{};
}

bool Driver::recv(Packet &out) {
    std::lock_guard lock{mutex_};
    if (queue_.empty())
        return false;
    out = std::move(queue_.front());
    queue_.pop_front();
    return true;
}

void Driver::reset() noexcept {
    std::lock_guard lock{mutex_};
    queue_.clear();
}

} // namespace net
>>>>>>> 1e1483b9
<|MERGE_RESOLUTION|>--- conflicted
+++ resolved
@@ -1,4 +1,3 @@
-<<<<<<< HEAD
 // Add connection state management
 enum class ConnectionState { Disconnected, Connecting, Connected, Failed, Reconnecting };
 
@@ -10,7 +9,6 @@
     std::chrono::steady_clock::time_point last_attempt{};
     int retry_count = 0;
 };
-=======
 /**
  * @file net_driver.cpp
  * @brief Robust UDP/TCP networking backend for Lattice IPC (IPv4/IPv6, C++23).
@@ -347,5 +345,4 @@
     queue_.clear();
 }
 
-} // namespace net
->>>>>>> 1e1483b9
+} // namespace net