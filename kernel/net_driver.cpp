--- conflicted
+++ resolved
@@ -2,13 +2,13 @@
  * @file net_driver.cpp
  * @brief Robust UDP/TCP network driver for Lattice IPC.
  *
- * This implementation merges support for:
- *  - Configurable receive queue length + overflow policy
- *  - Hybrid UDP/TCP peer transport (transient TCP or persistent)
+ * This implementation merges:
+ *  - Configurable receive queue length & overflow policy
+ *  - Hybrid UDP/TCP transport (transient UDP or persistent TCP)
  *  - Framed packets prefixed with local_node()
  *  - Background I/O threads for UDP datagrams and TCP accepts
  *  - Optional receive callback on packet arrival
- *  - Blocking/non-blocking send/recv APIs
+ *  - Blocking send/recv APIs
  *  - Auto-detectable or configured node identifier
  */
 
@@ -33,14 +33,6 @@
 namespace net {
 namespace {
 
-<<<<<<< HEAD
-/** Active configuration. */
-static Config g_cfg{};
-/** UDP socket descriptor. */
-static int g_udp_sock = -1;
-/** TCP listen socket descriptor. */
-static int g_tcp_listen = -1;
-=======
 /** Active driver configuration. */
 static Config                      g_cfg{};
 /** UDP socket descriptor. */
@@ -48,50 +40,30 @@
 /** TCP listening socket descriptor. */
 static int                         g_tcp_listen = -1;
 
->>>>>>> 2864dd54
-/**
- * Represents a remote peer: IPv4 address + transport preference.
+/**
+ * Represents a remote peer: address, transport, and optional persistent TCP fd.
  */
 struct Remote {
-<<<<<<< HEAD
-    sockaddr_in addr{};
-    Protocol proto = Protocol::UDP;
-    int tcp_fd = -1; ///< valid if proto==TCP
-=======
-    sockaddr_in addr{};            ///< Destination address
-    Protocol     proto    = Protocol::UDP; ///< UDP or TCP
-    int          tcp_fd   = -1;    ///< Persistent TCP socket if proto==TCP
->>>>>>> 2864dd54
+    sockaddr_in addr{};       ///< Destination IPv4 address
+    Protocol     proto;       ///< UDP or TCP
+    int          tcp_fd = -1; ///< persistent TCP socket if proto==TCP
 };
 
-/** Mapping from node ID to Remote info. */
+/** Map from node ID to remote peer info. */
 static std::unordered_map<node_t, Remote> g_remotes;
-<<<<<<< HEAD
-/** Incoming packet queue. */
-static std::deque<Packet> g_queue;
-/** Protects g_queue. */
-static std::mutex g_mutex;
-/** Optional receive‐callback. */
-static RecvCallback g_callback;
-/** Controls I/O threads. */
-static std::atomic<bool> g_running{false};
-/** Background threads for UDP & TCP. */
-static std::jthread g_udp_thread, g_tcp_thread;
-=======
 /** Queue of received packets. */
 static std::deque<Packet>                g_queue;
 /** Mutex guarding g_queue. */
 static std::mutex                         g_mutex;
-/** Optional user callback invoked on packet arrival. */
-static RecvCallback                       g_callback = nullptr;
-/** Flag to control background threads. */
+/** Optional callback invoked on packet arrival. */
+static RecvCallback                       g_callback;
+/** Controls background I/O threads. */
 static std::atomic<bool>                  g_running{false};
-/** Background threads for UDP and TCP I/O. */
+/** Background receiver threads. */
 static std::jthread                       g_udp_thread, g_tcp_thread;
->>>>>>> 2864dd54
-
-/**
- * @brief Prefix data with local node ID and return a new buffer.
+
+/**
+ * @brief Frame a payload by prefixing with the local node ID.
  */
 static std::vector<std::byte> frame_payload(std::span<const std::byte> data) {
     node_t nid = local_node();
@@ -102,16 +74,16 @@
 }
 
 /**
- * @brief Enqueue a packet, applying overflow policy if full.
- */
-static void enqueue_packet(Packet &&pkt) {
+ * @brief Enqueue a packet, applying overflow policy if the queue is full.
+ */
+static void enqueue_packet(Packet&& pkt) {
     std::lock_guard lock{g_mutex};
     if (g_cfg.max_queue_length > 0 &&
         g_queue.size() >= static_cast<size_t>(g_cfg.max_queue_length)) {
         if (g_cfg.overflow == OverflowPolicy::DropOldest) {
             g_queue.pop_front();
-        } else { // OverwriteOldest
-            g_queue.pop_front();
+        } else if (g_cfg.overflow == OverflowPolicy::DropNewest) {
+            return; // drop the new packet
         }
     }
     g_queue.push_back(std::move(pkt));
@@ -121,19 +93,13 @@
 }
 
 /**
- * @brief Background loop to receive UDP datagrams.
- */
-void udp_recv_loop() {
+ * @brief Background loop receiving UDP datagrams.
+ */
+static void udp_recv_loop() {
     std::array<std::byte, 2048> buf;
     while (g_running.load(std::memory_order_relaxed)) {
         sockaddr_in peer{};
         socklen_t len = sizeof(peer);
-<<<<<<< HEAD
-        ssize_t n = ::recvfrom(g_udp_sock, buf.data(), buf.size(), 0,
-                               reinterpret_cast<sockaddr *>(&peer), &len);
-        if (n <= static_cast<ssize_t>(sizeof(node_t) * 2))
-            continue;
-=======
         ssize_t n = ::recvfrom(g_udp_sock,
                                buf.data(), buf.size(),
                                0,
@@ -142,32 +108,22 @@
         if (n <= static_cast<ssize_t>(sizeof(node_t))) {
             continue;
         }
->>>>>>> 2864dd54
         Packet pkt;
         std::memcpy(&pkt.src_node, buf.data(), sizeof(pkt.src_node));
-        pkt.payload.assign(buf.begin() + sizeof(pkt.src_node), buf.begin() + n);
+        pkt.payload.assign(buf.begin() + sizeof(pkt.src_node),
+                           buf.begin() + n);
         enqueue_packet(std::move(pkt));
     }
 }
 
 /**
- * @brief Background loop to accept and process TCP connections.
- */
-void tcp_accept_loop() {
-    ::listen(g_tcp_listen, 8);
+ * @brief Background loop accepting and processing TCP connections.
+ */
+static void tcp_accept_loop() {
+    ::listen(g_tcp_listen, SOMAXCONN);
     while (g_running.load(std::memory_order_relaxed)) {
         sockaddr_in peer{};
         socklen_t len = sizeof(peer);
-<<<<<<< HEAD
-        int client = ::accept(g_tcp_listen, reinterpret_cast<sockaddr *>(&peer), &len);
-        if (client < 0)
-            continue;
-        std::array<std::byte, 2048> buf;
-        while (true) {
-            ssize_t n = ::recv(client, buf.data(), buf.size(), 0);
-            if (n <= static_cast<ssize_t>(sizeof(node_t)))
-                break;
-=======
         int client = ::accept(g_tcp_listen,
                               reinterpret_cast<sockaddr*>(&peer),
                               &len);
@@ -180,33 +136,25 @@
             if (n <= static_cast<ssize_t>(sizeof(node_t))) {
                 break;
             }
->>>>>>> 2864dd54
             Packet pkt;
             std::memcpy(&pkt.src_node, buf.data(), sizeof(pkt.src_node));
-            pkt.payload.assign(buf.begin() + sizeof(pkt.src_node), buf.begin() + n);
+            pkt.payload.assign(buf.begin() + sizeof(pkt.src_node),
+                               buf.begin() + n);
             enqueue_packet(std::move(pkt));
         }
         ::close(client);
     }
 }
 
-} // anonymous namespace
-
-void init(const Config &cfg) {
+} // namespace
+
+void init(const Config& cfg) {
     g_cfg = cfg;
 
-    // Create and bind UDP socket
+    // Create UDP socket
     g_udp_sock = ::socket(AF_INET, SOCK_DGRAM, 0);
-<<<<<<< HEAD
-    if (g_udp_sock < 0)
-        throw std::system_error(errno, std::generic_category(), "UDP socket");
-    sockaddr_in addr{.sin_family = AF_INET,
-                     .sin_port = htons(cfg.port),
-                     .sin_addr = {.s_addr = htonl(INADDR_ANY)}};
-    if (::bind(g_udp_sock, reinterpret_cast<sockaddr *>(&addr), sizeof(addr)) < 0)
-=======
     if (g_udp_sock < 0) {
-        throw std::system_error(errno, std::generic_category(), "UDP socket");
+        throw std::system_error(errno, std::generic_category(), "net_driver: UDP socket");
     }
     sockaddr_in addr{};
     addr.sin_family      = AF_INET;
@@ -214,35 +162,24 @@
     addr.sin_addr.s_addr = htonl(INADDR_ANY);
     if (::bind(g_udp_sock,
                reinterpret_cast<sockaddr*>(&addr),
-               sizeof(addr)) < 0)
-    {
->>>>>>> 2864dd54
-        throw std::system_error(errno, std::generic_category(), "UDP bind");
-    }
-
-    // Create and bind TCP listening socket
+               sizeof(addr)) < 0) {
+        throw std::system_error(errno, std::generic_category(), "net_driver: UDP bind");
+    }
+
+    // Create TCP listening socket
     g_tcp_listen = ::socket(AF_INET, SOCK_STREAM, 0);
-<<<<<<< HEAD
-    if (g_tcp_listen < 0)
-        throw std::system_error(errno, std::generic_category(), "TCP socket");
-    int opt = 1;
-    ::setsockopt(g_tcp_listen, SOL_SOCKET, SO_REUSEADDR, &opt, sizeof(opt));
-    if (::bind(g_tcp_listen, reinterpret_cast<sockaddr *>(&addr), sizeof(addr)) < 0)
-=======
     if (g_tcp_listen < 0) {
-        throw std::system_error(errno, std::generic_category(), "TCP socket");
+        throw std::system_error(errno, std::generic_category(), "net_driver: TCP socket");
     }
     int opt = 1;
     ::setsockopt(g_tcp_listen, SOL_SOCKET, SO_REUSEADDR, &opt, sizeof(opt));
     if (::bind(g_tcp_listen,
                reinterpret_cast<sockaddr*>(&addr),
-               sizeof(addr)) < 0)
-    {
->>>>>>> 2864dd54
-        throw std::system_error(errno, std::generic_category(), "TCP bind");
-    }
-
-    // Start background I/O threads
+               sizeof(addr)) < 0) {
+        throw std::system_error(errno, std::generic_category(), "net_driver: TCP bind");
+    }
+
+    // Launch background I/O threads
     g_running.store(true, std::memory_order_relaxed);
     g_udp_thread = std::jthread{udp_recv_loop};
     g_tcp_thread = std::jthread{tcp_accept_loop};
@@ -250,10 +187,7 @@
 
 void shutdown() noexcept {
     g_running.store(false, std::memory_order_relaxed);
-<<<<<<< HEAD
-=======
-
->>>>>>> 2864dd54
+
     if (g_udp_sock != -1) {
         ::close(g_udp_sock);
         g_udp_sock = -1;
@@ -263,59 +197,30 @@
         ::close(g_tcp_listen);
         g_tcp_listen = -1;
     }
-<<<<<<< HEAD
-    if (g_udp_thread.joinable())
-        g_udp_thread.join();
-    if (g_tcp_thread.joinable())
-        g_tcp_thread.join();
-=======
     if (g_udp_thread.joinable()) g_udp_thread.join();
     if (g_tcp_thread.joinable()) g_tcp_thread.join();
 
->>>>>>> 2864dd54
     {
         std::lock_guard lock{g_mutex};
         g_queue.clear();
     }
-<<<<<<< HEAD
-    for (auto &[_, r] : g_remotes) {
-        if (r.proto == Protocol::TCP && r.tcp_fd >= 0)
-            ::close(r.tcp_fd);
-=======
-    for (auto & [_, r] : g_remotes) {
-        if (r.proto == Protocol::TCP && r.tcp_fd >= 0) {
-            ::close(r.tcp_fd);
-        }
->>>>>>> 2864dd54
+    for (auto& [_, rem] : g_remotes) {
+        if (rem.proto == Protocol::TCP && rem.tcp_fd >= 0) {
+            ::close(rem.tcp_fd);
+        }
     }
     g_remotes.clear();
     g_callback = nullptr;
 }
 
-<<<<<<< HEAD
-void add_remote(node_t node, const std::string &host, uint16_t port, Protocol proto) {
+void add_remote(node_t node,
+                const std::string& host,
+                uint16_t port,
+                Protocol proto) {
     Remote rem{};
     rem.proto = proto;
     rem.addr.sin_family = AF_INET;
-    rem.addr.sin_port = htons(port);
-    if (::inet_aton(host.c_str(), &rem.addr.sin_addr) == 0)
-        throw std::invalid_argument("net_driver: bad host address");
-    if (proto == Protocol::TCP) {
-        rem.tcp_fd = ::socket(AF_INET, SOCK_STREAM, 0);
-        if (rem.tcp_fd < 0 ||
-            ::connect(rem.tcp_fd, reinterpret_cast<sockaddr *>(&rem.addr), sizeof(rem.addr)) != 0) {
-            if (rem.tcp_fd >= 0)
-                ::close(rem.tcp_fd);
-=======
-void add_remote(node_t node,
-                const std::string &host,
-                uint16_t port,
-                Protocol proto)
-{
-    Remote rem{};
-    rem.proto              = proto;
-    rem.addr.sin_family    = AF_INET;
-    rem.addr.sin_port      = htons(port);
+    rem.addr.sin_port   = htons(port);
     if (::inet_aton(host.c_str(), &rem.addr.sin_addr) == 0) {
         throw std::invalid_argument("net_driver: invalid host address");
     }
@@ -324,27 +229,19 @@
         if (rem.tcp_fd < 0 ||
             ::connect(rem.tcp_fd,
                       reinterpret_cast<sockaddr*>(&rem.addr),
-                      sizeof(rem.addr)) != 0)
-        {
+                      sizeof(rem.addr)) != 0) {
             if (rem.tcp_fd >= 0) ::close(rem.tcp_fd);
->>>>>>> 2864dd54
-            throw std::system_error(errno, std::generic_category(), "TCP connect");
+            throw std::system_error(errno, std::generic_category(), "net_driver: TCP connect");
         }
     }
     g_remotes[node] = rem;
 }
 
-void set_recv_callback(RecvCallback cb) { g_callback = std::move(cb); }
+void set_recv_callback(RecvCallback cb) {
+    g_callback = std::move(cb);
+}
 
 node_t local_node() noexcept {
-<<<<<<< HEAD
-    if (g_cfg.node_id != 0)
-        return g_cfg.node_id;
-    if (g_udp_sock >= 0) {
-        sockaddr_in sa{};
-        socklen_t len = sizeof(sa);
-        if (::getsockname(g_udp_sock, reinterpret_cast<sockaddr *>(&sa), &len) == 0) {
-=======
     // 1) Configured ID
     if (g_cfg.node_id != 0) {
         return g_cfg.node_id;
@@ -355,14 +252,12 @@
         socklen_t len = sizeof(sa);
         if (::getsockname(g_udp_sock,
                           reinterpret_cast<sockaddr*>(&sa),
-                          &len) == 0)
-        {
->>>>>>> 2864dd54
+                          &len) == 0) {
             node_t id = static_cast<node_t>(ntohl(sa.sin_addr.s_addr) & 0x7fffffff);
             return id != 0 ? id : 1;
         }
     }
-    // 3) Hash hostname
+    // 3) Fallback: hash hostname
     char host[256]{};
     if (::gethostname(host, sizeof(host)) == 0) {
         auto h = std::hash<std::string_view>{}(host) & 0x7fffffff;
@@ -371,64 +266,30 @@
     return 1;
 }
 
-/**
- * @brief Transmit a payload to a registered peer.
- *
- * Frames the data with the local node identifier and sends it via the
- * appropriate transport. Any socket error results in ``false`` being
- * returned.
- */
 bool send(node_t node, std::span<const std::byte> data) {
     auto it = g_remotes.find(node);
     if (it == g_remotes.end()) {
-<<<<<<< HEAD
-        return false;
-    }
-
+        return false; // unknown destination
+    }
     auto buf = frame_payload(data);
-    auto &rem = it->second;
-    if (rem.proto == Protocol::TCP && rem.tcp_fd >= 0) {
-        const auto rc = ::send(rem.tcp_fd, buf.data(), buf.size(), 0);
-        if (rc < 0) {
-            return false;
-        }
-        return static_cast<std::size_t>(rc) == buf.size();
-    }
-
-    const auto rc = ::sendto(g_udp_sock, buf.data(), buf.size(), 0,
-                             reinterpret_cast<sockaddr *>(&rem.addr), sizeof(rem.addr));
-    if (rc < 0) {
-        return false;
-    }
-    return static_cast<std::size_t>(rc) == buf.size();
-=======
-        return false; // unknown node
-    }
-    auto buf = frame_payload(data);
-    auto &rem = it->second;
+    auto& rem = it->second;
     if (rem.proto == Protocol::TCP && rem.tcp_fd >= 0) {
         return ::send(rem.tcp_fd, buf.data(), buf.size(), 0) ==
                static_cast<ssize_t>(buf.size());
     }
     return ::sendto(g_udp_sock,
-                    buf.data(),
-                    buf.size(),
+                    buf.data(), buf.size(),
                     0,
                     reinterpret_cast<sockaddr*>(&rem.addr),
-                    sizeof(rem.addr)) == static_cast<ssize_t>(buf.size());
->>>>>>> 2864dd54
-}
-
-bool recv(Packet &out) {
+                    sizeof(rem.addr)) ==
+           static_cast<ssize_t>(buf.size());
+}
+
+bool recv(Packet& out) {
     std::lock_guard lock{g_mutex};
-<<<<<<< HEAD
-    if (g_queue.empty())
-        return false;
-=======
     if (g_queue.empty()) {
         return false;
     }
->>>>>>> 2864dd54
     out = std::move(g_queue.front());
     g_queue.pop_front();
     return true;
