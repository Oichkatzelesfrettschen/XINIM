--- conflicted
+++ resolved
@@ -51,23 +51,14 @@
 static std::atomic<bool> g_running{false};
 static std::jthread g_udp_thread, g_tcp_thread;
 
-/**
- * @brief Determine the file used to persist the node identifier.
- */
 [[nodiscard]] static std::filesystem::path node_id_file() {
-    if (!g_cfg.node_id_dir.empty()) {
-        return g_cfg.node_id_dir / "node_id";
-    }
-    if (::geteuid() == 0) {
-        return std::filesystem::path{"/etc/xinim"} / "node_id";
-    }
-    if (const char *xdg = std::getenv("XDG_STATE_HOME")) {
+    if (!g_cfg.node_id_dir.empty()) return g_cfg.node_id_dir / "node_id";
+    if (::geteuid() == 0) return "/etc/xinim/node_id";
+    if (const char *xdg = std::getenv("XDG_STATE_HOME"))
         return std::filesystem::path{xdg} / "xinim" / "node_id";
-    }
-    if (const char *home = std::getenv("HOME")) {
+    if (const char *home = std::getenv("HOME"))
         return std::filesystem::path{home} / ".xinim" / "node_id";
-    }
-    return std::filesystem::path{"node_id"};
+    return "node_id";
 }
 
 [[nodiscard]] static bool connection_lost(int err) noexcept {
@@ -75,16 +66,14 @@
 }
 
 static void reconnect_tcp(Remote &rem) {
-    if (rem.tcp_fd >= 0)
-        ::close(rem.tcp_fd);
+    if (rem.tcp_fd >= 0) ::close(rem.tcp_fd);
     rem.tcp_fd = ::socket(rem.addr.ss_family, SOCK_STREAM, 0);
-    if (rem.tcp_fd < 0)
-        throw std::system_error(errno, std::generic_category(), "net_driver: socket");
+    if (rem.tcp_fd < 0) throw std::system_error(errno, std::generic_category(), "TCP socket");
     if (::connect(rem.tcp_fd, reinterpret_cast<sockaddr *>(&rem.addr), rem.addr_len) != 0) {
         int err = errno;
         ::close(rem.tcp_fd);
         rem.tcp_fd = -1;
-        throw std::system_error(err, std::generic_category(), "net_driver: connect");
+        throw std::system_error(err, std::generic_category(), "TCP connect");
     }
 }
 
@@ -99,37 +88,21 @@
 static void enqueue_packet(Packet &&pkt) {
     std::lock_guard lock{g_mutex};
     if (g_cfg.max_queue_length > 0 && g_queue.size() >= g_cfg.max_queue_length) {
-        if (g_cfg.overflow == OverflowPolicy::DropNewest)
-            return;
-        g_queue.pop_front(); // DropOldest
+        if (g_cfg.overflow == OverflowPolicy::DropNewest) return;
+        g_queue.pop_front();
     }
     g_queue.push_back(std::move(pkt));
-    if (g_callback)
-        g_callback(g_queue.back());
-}
-
-/**
- * @brief Receive UDP datagrams until shutdown.
- */
+    if (g_callback) g_callback(g_queue.back());
+}
+
 static void udp_recv_loop() {
-    using namespace std::chrono_literals;
     std::array<std::byte, 2048> buf;
     while (g_running.load(std::memory_order_relaxed)) {
         sockaddr_storage peer{};
         socklen_t len = sizeof(peer);
         ssize_t n = ::recvfrom(g_udp_sock, buf.data(), buf.size(), 0,
                                reinterpret_cast<sockaddr *>(&peer), &len);
-<<<<<<< HEAD
-        if (n < 0) {
-            std::perror("net_driver: recvfrom");
-            std::this_thread::sleep_for(10ms);
-            continue;
-        }
-=======
->>>>>>> 1bc2e44a
-        if (n <= static_cast<ssize_t>(sizeof(node_t)))
-            continue;
-
+        if (n <= static_cast<ssize_t>(sizeof(node_t))) continue;
         Packet pkt;
         std::memcpy(&pkt.src_node, buf.data(), sizeof(pkt.src_node));
         pkt.payload.assign(buf.begin() + sizeof(pkt.src_node), buf.begin() + n);
@@ -137,40 +110,17 @@
     }
 }
 
-/**
- * @brief Accept TCP connections and forward packets.
- */
 static void tcp_accept_loop() {
-    using namespace std::chrono_literals;
     ::listen(g_tcp_listen, SOMAXCONN);
     while (g_running.load(std::memory_order_relaxed)) {
         sockaddr_storage peer{};
         socklen_t len = sizeof(peer);
         int client = ::accept(g_tcp_listen, reinterpret_cast<sockaddr *>(&peer), &len);
-<<<<<<< HEAD
-        if (client < 0) {
-            std::perror("net_driver: accept");
-            std::this_thread::sleep_for(10ms);
-            continue;
-        }
-=======
-        if (client < 0)
-            continue;
->>>>>>> 1bc2e44a
-
+        if (client < 0) continue;
         std::array<std::byte, 2048> buf;
         while (true) {
             ssize_t n = ::recv(client, buf.data(), buf.size(), 0);
-<<<<<<< HEAD
-            if (n < 0) {
-                std::perror("net_driver: recv");
-                std::this_thread::sleep_for(10ms);
-                break;
-            }
-=======
->>>>>>> 1bc2e44a
-            if (n <= static_cast<ssize_t>(sizeof(node_t)))
-                break;
+            if (n <= static_cast<ssize_t>(sizeof(node_t))) break;
             Packet pkt;
             std::memcpy(&pkt.src_node, buf.data(), sizeof(pkt.src_node));
             pkt.payload.assign(buf.begin() + sizeof(pkt.src_node), buf.begin() + n);
@@ -186,18 +136,12 @@
     g_cfg = cfg;
 
     if (g_cfg.node_id == 0) {
-<<<<<<< HEAD
-        std::ifstream in{NODE_ID_FILE};
-=======
         std::ifstream in{node_id_file()};
->>>>>>> 1bc2e44a
-        if (in)
-            in >> g_cfg.node_id;
+        if (in) in >> g_cfg.node_id;
     }
 
     g_udp_sock = ::socket(AF_INET6, SOCK_DGRAM, 0);
-    if (g_udp_sock < 0)
-        throw std::system_error(errno, std::generic_category(), "UDP socket");
+    if (g_udp_sock < 0) throw std::system_error(errno, std::generic_category(), "UDP socket");
     int off = 0;
     ::setsockopt(g_udp_sock, IPPROTO_IPV6, IPV6_V6ONLY, &off, sizeof(off));
     sockaddr_in6 addr6{};
@@ -208,8 +152,7 @@
         throw std::system_error(errno, std::generic_category(), "UDP bind");
 
     g_tcp_listen = ::socket(AF_INET6, SOCK_STREAM, 0);
-    if (g_tcp_listen < 0)
-        throw std::system_error(errno, std::generic_category(), "TCP socket");
+    if (g_tcp_listen < 0) throw std::system_error(errno, std::generic_category(), "TCP socket");
     ::setsockopt(g_tcp_listen, SOL_SOCKET, SO_REUSEADDR, &off, sizeof(off));
     ::setsockopt(g_tcp_listen, IPPROTO_IPV6, IPV6_V6ONLY, &off, sizeof(off));
     if (::bind(g_tcp_listen, reinterpret_cast<sockaddr *>(&addr6), sizeof(addr6)) < 0)
@@ -222,30 +165,20 @@
 
 void shutdown() noexcept {
     g_running.store(false, std::memory_order_relaxed);
-    if (g_udp_sock != -1) {
-        ::close(g_udp_sock);
-        g_udp_sock = -1;
-    }
-    if (g_tcp_listen != -1) {
-        ::shutdown(g_tcp_listen, SHUT_RDWR);
-        ::close(g_tcp_listen);
-        g_tcp_listen = -1;
-    }
-    if (g_udp_thread.joinable())
-        g_udp_thread.join();
-    if (g_tcp_thread.joinable())
-        g_tcp_thread.join();
-
-    std::lock_guard lock{g_mutex};
-    g_queue.clear();
-
-    std::lock_guard rlock{g_remotes_mutex};
-    for (auto &[_, rem] : g_remotes) {
-        if (rem.proto == Protocol::TCP && rem.tcp_fd >= 0) {
-            ::close(rem.tcp_fd);
-        }
-    }
-    g_remotes.clear();
+    if (g_udp_sock != -1) ::close(g_udp_sock);
+    if (g_tcp_listen != -1) { ::shutdown(g_tcp_listen, SHUT_RDWR); ::close(g_tcp_listen); }
+    if (g_udp_thread.joinable()) g_udp_thread.join();
+    if (g_tcp_thread.joinable()) g_tcp_thread.join();
+    {
+        std::lock_guard lock{g_mutex};
+        g_queue.clear();
+    }
+    {
+        std::lock_guard rlock{g_remotes_mutex};
+        for (auto &[_, rem] : g_remotes)
+            if (rem.proto == Protocol::TCP && rem.tcp_fd >= 0) ::close(rem.tcp_fd);
+        g_remotes.clear();
+    }
     g_callback = nullptr;
 }
 
@@ -261,9 +194,8 @@
     char port_str[16];
     std::snprintf(port_str, sizeof(port_str), "%u", port);
     addrinfo *res = nullptr;
-    if (::getaddrinfo(host.c_str(), port_str, &hints, &res) != 0) {
+    if (::getaddrinfo(host.c_str(), port_str, &hints, &res) != 0)
         throw std::invalid_argument("invalid host address");
-    }
 
     for (auto *p = res; p; p = p->ai_next) {
         if (p->ai_family == AF_INET || p->ai_family == AF_INET6) {
@@ -273,12 +205,9 @@
         }
     }
     ::freeaddrinfo(res);
-    if (rem.addr_len == 0)
-        throw std::invalid_argument("host address resolution failed");
-
-    if (proto == Protocol::TCP) {
-        reconnect_tcp(rem);
-    }
+    if (rem.addr_len == 0) throw std::invalid_argument("host address resolution failed");
+
+    if (proto == Protocol::TCP) reconnect_tcp(rem);
 
     std::lock_guard lock{g_remotes_mutex};
     g_remotes[node] = rem;
@@ -287,21 +216,14 @@
 void set_recv_callback(RecvCallback cb) { g_callback = std::move(cb); }
 
 node_t local_node() noexcept {
-    if (g_cfg.node_id != 0)
-        return g_cfg.node_id;
-
+    if (g_cfg.node_id != 0) return g_cfg.node_id;
     std::ifstream in{node_id_file()};
-    if (in) {
-        in >> g_cfg.node_id;
-        if (g_cfg.node_id != 0)
-            return g_cfg.node_id;
-    }
+    if (in && (in >> g_cfg.node_id) && g_cfg.node_id != 0) return g_cfg.node_id;
 
     ifaddrs *ifa = nullptr;
     if (::getifaddrs(&ifa) == 0) {
         for (auto *cur = ifa; cur != nullptr; cur = cur->ifa_next) {
-            if (!(cur->ifa_flags & IFF_UP) || (cur->ifa_flags & IFF_LOOPBACK))
-                continue;
+            if (!(cur->ifa_flags & IFF_UP) || (cur->ifa_flags & IFF_LOOPBACK)) continue;
 
             if (cur->ifa_addr && cur->ifa_addr->sa_family == AF_PACKET) {
                 auto *ll = reinterpret_cast<sockaddr_ll *>(cur->ifa_addr);
@@ -310,10 +232,8 @@
                     val = val * 131 + ll->sll_addr[i];
                 ::freeifaddrs(ifa);
                 g_cfg.node_id = static_cast<node_t>(val & 0x7fffffff);
-                auto path = node_id_file();
-                std::filesystem::create_directories(path.parent_path());
-                std::ofstream out{path};
-                out << g_cfg.node_id;
+                std::filesystem::create_directories(node_id_file().parent_path());
+                std::ofstream{node_id_file()} << g_cfg.node_id;
                 return g_cfg.node_id;
             }
 
@@ -321,14 +241,11 @@
                 auto *sin = reinterpret_cast<sockaddr_in *>(cur->ifa_addr);
                 const auto *b = reinterpret_cast<const uint8_t *>(&sin->sin_addr);
                 std::size_t val = 0;
-                for (int i = 0; i < 4; ++i)
-                    val = val * 131 + b[i];
+                for (int i = 0; i < 4; ++i) val = val * 131 + b[i];
                 ::freeifaddrs(ifa);
                 g_cfg.node_id = static_cast<node_t>(val & 0x7fffffff);
-                auto path = node_id_file();
-                std::filesystem::create_directories(path.parent_path());
-                std::ofstream out{path};
-                out << g_cfg.node_id;
+                std::filesystem::create_directories(node_id_file().parent_path());
+                std::ofstream{node_id_file()} << g_cfg.node_id;
                 return g_cfg.node_id;
             }
         }
@@ -338,10 +255,8 @@
     char host[256]{};
     if (::gethostname(host, sizeof(host)) == 0) {
         g_cfg.node_id = static_cast<node_t>(std::hash<std::string_view>{}(host) & 0x7fffffff);
-        auto path = node_id_file();
-        std::filesystem::create_directories(path.parent_path());
-        std::ofstream out{path};
-        out << g_cfg.node_id;
+        std::filesystem::create_directories(node_id_file().parent_path());
+        std::ofstream{node_id_file()} << g_cfg.node_id;
         return g_cfg.node_id;
     }
 
@@ -349,20 +264,14 @@
 }
 
 std::errc send(node_t node, std::span<const std::byte> data) {
-    Remote *rem_ptr = nullptr;
+    Remote rem;
     {
         std::lock_guard lock{g_remotes_mutex};
         auto it = g_remotes.find(node);
-        if (it == g_remotes.end())
-            return std::errc::host_unreachable;
-<<<<<<< HEAD
+        if (it == g_remotes.end()) return std::errc::host_unreachable;
         rem = it->second;
-=======
-        rem_ptr = &it->second;
->>>>>>> 1bc2e44a
-    }
-
-    Remote rem = *rem_ptr;
+    }
+
     auto buf = frame_payload(data);
 
     if (rem.proto == Protocol::TCP) {
@@ -370,7 +279,7 @@
         bool transient = fd < 0;
         int err = 0;
 
-        auto attempt_send = [&](int sock) -> std::errc {
+        auto try_send = [&](int sock) -> std::errc {
             std::size_t sent = 0;
             while (sent < buf.size()) {
                 ssize_t n = ::send(sock, buf.data() + sent, buf.size() - sent, 0);
@@ -385,63 +294,40 @@
 
         if (transient) {
             fd = ::socket(rem.addr.ss_family, SOCK_STREAM, 0);
-            if (fd < 0 ||
-                ::connect(fd, reinterpret_cast<sockaddr *>(&rem.addr), rem.addr_len) != 0) {
-                if (fd >= 0)
-                    ::close(fd);
+            if (fd < 0 || ::connect(fd, reinterpret_cast<sockaddr *>(&rem.addr), rem.addr_len) != 0) {
+                if (fd >= 0) ::close(fd);
                 return std::errc::connection_refused;
             }
         }
 
-<<<<<<< HEAD
-        std::size_t sent = 0;
-        while (sent < buf.size()) {
-            ssize_t n = ::send(fd, buf.data() + sent, buf.size() - sent, 0);
-            if (n < 0) {
-                if (transient)
-                    ::close(fd);
-                return std::errc::io_error;
-=======
-        auto rc = attempt_send(fd);
-
+        auto rc = try_send(fd);
         if (rc != std::errc{} && !transient && connection_lost(err) && rem.tcp_fd >= 0) {
             try {
                 reconnect_tcp(rem);
                 {
                     std::lock_guard lock{g_remotes_mutex};
                     auto it = g_remotes.find(node);
-                    if (it != g_remotes.end())
-                        it->second.tcp_fd = rem.tcp_fd;
+                    if (it != g_remotes.end()) it->second.tcp_fd = rem.tcp_fd;
                 }
-                fd = rem.tcp_fd;
-                rc = attempt_send(fd);
-            } catch (const std::system_error &) {
+                rc = try_send(rem.tcp_fd);
+            } catch (...) {
                 rc = std::errc::io_error;
->>>>>>> 1bc2e44a
-            }
-        }
-
-        if (transient)
-            ::close(fd);
-<<<<<<< HEAD
-        return std::errc{};
-=======
+            }
+        }
+
+        if (transient) ::close(fd);
         return rc;
->>>>>>> 1bc2e44a
     }
 
     ssize_t n = ::sendto(g_udp_sock, buf.data(), buf.size(), 0,
                          reinterpret_cast<sockaddr *>(&rem.addr), rem.addr_len);
-    if (n < 0 || static_cast<std::size_t>(n) != buf.size()) {
-        return std::errc::io_error;
-    }
-    return std::errc{};
+    return (n < 0 || static_cast<std::size_t>(n) != buf.size()) ? std::errc::io_error
+                                                                : std::errc{};
 }
 
 bool recv(Packet &out) {
     std::lock_guard lock{g_mutex};
-    if (g_queue.empty())
-        return false;
+    if (g_queue.empty()) return false;
     out = std::move(g_queue.front());
     g_queue.pop_front();
     return true;
@@ -452,18 +338,9 @@
     g_queue.clear();
 }
 
-/**
- * @brief Close sockets to trigger errors in receiver threads.
- */
 void simulate_socket_failure() noexcept {
-    if (g_udp_sock >= 0) {
-        ::close(g_udp_sock);
-        g_udp_sock = -1;
-    }
-    if (g_tcp_listen >= 0) {
-        ::close(g_tcp_listen);
-        g_tcp_listen = -1;
-    }
+    if (g_udp_sock >= 0) { ::close(g_udp_sock); g_udp_sock = -1; }
+    if (g_tcp_listen >= 0) { ::close(g_tcp_listen); g_tcp_listen = -1; }
 }
 
 } // namespace net