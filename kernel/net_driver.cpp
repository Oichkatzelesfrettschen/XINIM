--- conflicted
+++ resolved
@@ -2,10 +2,14 @@
  * @file net_driver.cpp
  * @brief Robust UDP/TCP network driver for Lattice IPC.
  *
- * Implements:
- *  - Configurable receive‐queue overflow policy
- *  - Persistent or transient TCP peers
- *  - Framing, background I/O, callbacks, and blocking/non-blocking APIs
+ * This implementation merges support for:
+ *  - Configurable receive queue length + overflow policy
+ *  - Hybrid UDP/TCP peer transport (transient TCP or persistent)
+ *  - Framed packets prefixed with local_node()
+ *  - Background I/O threads for UDP datagrams and TCP accepts
+ *  - Optional receive callback on packet arrival
+ *  - Blocking/non-blocking send/recv APIs
+ *  - Auto-detectable or configured node identifier
  */
 
 #include "net_driver.hpp"
@@ -19,15 +23,9 @@
 #include <array>
 #include <cstring>
 #include <deque>
-#include <ifaddrs.h>
 #include <mutex>
-<<<<<<< HEAD
-#include <net/if.h>
-#include <netpacket/packet.h>
-=======
 #include <span>
 #include <system_error>
->>>>>>> 1e613f07
 #include <thread>
 #include <unordered_map>
 #include <vector>
@@ -35,90 +33,37 @@
 namespace net {
 namespace {
 
-/** Active configuration. */
-static Config                         g_cfg{};
+/** Active driver configuration. */
+static Config                      g_cfg{};
 /** UDP socket descriptor. */
-static int                            g_udp_sock   = -1;
-/** TCP listen socket descriptor. */
-static int                            g_tcp_listen = -1;
-/**
-<<<<<<< HEAD
- * @brief Hash a sequence of bytes into a node identifier.
- *
- * @param data Pointer to the byte sequence.
- * @param len  Number of bytes to hash.
- * @return Deterministic integer suitable for use as a node ID.
- */
-[[nodiscard]] node_t hash_bytes(const std::byte *data, std::size_t len) {
-    std::size_t value = 0;
-    for (std::size_t i = 0; i < len; ++i) {
-        value = value * 131 + std::to_integer<unsigned char>(data[i]);
-    }
-    return static_cast<node_t>(value & 0x7fffffff);
-}
-
-/**
- * @brief Derive a node identifier from the primary network interface.
- *
- * The function prefers a hardware address if available. When no non-loopback
- * interface is found, the host name is hashed as a fallback.
- */
-[[nodiscard]] node_t derive_node_id() {
-    ifaddrs *ifa = nullptr;
-    if (getifaddrs(&ifa) == 0) {
-        for (auto *cur = ifa; cur != nullptr; cur = cur->ifa_next) {
-            if (!(cur->ifa_flags & IFF_UP) || (cur->ifa_flags & IFF_LOOPBACK)) {
-                continue;
-            }
-            if (cur->ifa_addr && cur->ifa_addr->sa_family == AF_PACKET) {
-                auto *ll = reinterpret_cast<sockaddr_ll *>(cur->ifa_addr);
-                node_t id = hash_bytes(reinterpret_cast<std::byte *>(ll->sll_addr), ll->sll_halen);
-                freeifaddrs(ifa);
-                return id;
-            }
-            if (cur->ifa_addr && cur->ifa_addr->sa_family == AF_INET) {
-                auto *sin = reinterpret_cast<sockaddr_in *>(cur->ifa_addr);
-                node_t id = hash_bytes(reinterpret_cast<std::byte *>(&sin->sin_addr),
-                                       sizeof(sin->sin_addr));
-                freeifaddrs(ifa);
-                return id;
-            }
-        }
-        freeifaddrs(ifa);
-    }
-    char host[256]{};
-    if (gethostname(host, sizeof(host)) == 0) {
-        return static_cast<node_t>(std::hash<std::string_view>{}(std::string_view{host}));
-    }
-    return 0;
-}
-
-/**
- * @brief Background loop polling @c g_socket for datagrams.
-=======
- * Represents a remote peer with UDP or persistent TCP transport.
->>>>>>> 1e613f07
+static int                         g_udp_sock   = -1;
+/** TCP listening socket descriptor. */
+static int                         g_tcp_listen = -1;
+
+/**
+ * Represents a remote peer: IPv4 address + transport preference.
  */
 struct Remote {
-    sockaddr_in addr{};
-    Protocol     proto = Protocol::UDP;
-    int          tcp_fd = -1; ///< valid if proto==TCP
+    sockaddr_in addr{};            ///< Destination address
+    Protocol     proto    = Protocol::UDP; ///< UDP or TCP
+    int          tcp_fd   = -1;    ///< Persistent TCP socket if proto==TCP
 };
-/** Peer registry: node_id → Remote. */
+
+/** Mapping from node ID to Remote info. */
 static std::unordered_map<node_t, Remote> g_remotes;
-/** Incoming packet queue. */
+/** Queue of received packets. */
 static std::deque<Packet>                g_queue;
-/** Protects g_queue. */
+/** Mutex guarding g_queue. */
 static std::mutex                         g_mutex;
-/** Optional receive‐callback. */
-static RecvCallback                       g_callback;
-/** Controls I/O threads. */
+/** Optional user callback invoked on packet arrival. */
+static RecvCallback                       g_callback = nullptr;
+/** Flag to control background threads. */
 static std::atomic<bool>                  g_running{false};
-/** Background threads for UDP & TCP. */
+/** Background threads for UDP and TCP I/O. */
 static std::jthread                       g_udp_thread, g_tcp_thread;
 
 /**
- * Frame data as [ local_node | payload... ].
+ * @brief Prefix data with local node ID and return a new buffer.
  */
 static std::vector<std::byte>
 frame_payload(std::span<const std::byte> data) {
@@ -130,7 +75,7 @@
 }
 
 /**
- * Enqueue a packet with overflow policy.
+ * @brief Enqueue a packet, applying overflow policy if full.
  */
 static void enqueue_packet(Packet&& pkt) {
     std::lock_guard lock{g_mutex};
@@ -150,19 +95,21 @@
 }
 
 /**
- * UDP receive loop: dequeue from socket → enqueue_packet.
+ * @brief Background loop to receive UDP datagrams.
  */
 void udp_recv_loop() {
     std::array<std::byte, 2048> buf;
     while (g_running.load(std::memory_order_relaxed)) {
         sockaddr_in peer{};
-        socklen_t   len = sizeof(peer);
-        ssize_t     n   = ::recvfrom(g_udp_sock,
-                                     buf.data(), buf.size(),
-                                     0,
-                                     reinterpret_cast<sockaddr*>(&peer),
-                                     &len);
-        if (n <= static_cast<ssize_t>(sizeof(node_t) * 2)) continue;
+        socklen_t len = sizeof(peer);
+        ssize_t n = ::recvfrom(g_udp_sock,
+                               buf.data(), buf.size(),
+                               0,
+                               reinterpret_cast<sockaddr*>(&peer),
+                               &len);
+        if (n <= static_cast<ssize_t>(sizeof(node_t))) {
+            continue;
+        }
         Packet pkt;
         std::memcpy(&pkt.src_node, buf.data(), sizeof(pkt.src_node));
         pkt.payload.assign(buf.begin() + sizeof(pkt.src_node),
@@ -172,23 +119,25 @@
 }
 
 /**
- * TCP accept loop: accept, read full frames, then enqueue_packet.
+ * @brief Background loop to accept and process TCP connections.
  */
 void tcp_accept_loop() {
     ::listen(g_tcp_listen, 8);
     while (g_running.load(std::memory_order_relaxed)) {
         sockaddr_in peer{};
-        socklen_t   len = sizeof(peer);
+        socklen_t len = sizeof(peer);
         int client = ::accept(g_tcp_listen,
                               reinterpret_cast<sockaddr*>(&peer),
                               &len);
-        if (client < 0) continue;
+        if (client < 0) {
+            continue;
+        }
         std::array<std::byte, 2048> buf;
         while (true) {
-            ssize_t n = ::recv(client,
-                               buf.data(), buf.size(),
-                               0);
-            if (n <= static_cast<ssize_t>(sizeof(node_t))) break;
+            ssize_t n = ::recv(client, buf.data(), buf.size(), 0);
+            if (n <= static_cast<ssize_t>(sizeof(node_t))) {
+                break;
+            }
             Packet pkt;
             std::memcpy(&pkt.src_node, buf.data(), sizeof(pkt.src_node));
             pkt.payload.assign(buf.begin() + sizeof(pkt.src_node),
@@ -199,132 +148,93 @@
     }
 }
 
-} // namespace
-
-<<<<<<< HEAD
-/**
- * @brief Initialize networking using the supplied configuration.
- *
- * When @p cfg specifies a node ID of zero, the identifier is derived from the
- * active network interface via ::derive_node_id. The function binds an IPv4
- * UDP socket on @p cfg.port and spawns a background thread to receive datagrams.
- *
- * @param cfg Driver configuration structure.
- */
+} // anonymous namespace
+
 void init(const Config &cfg) {
     g_cfg = cfg;
-    if (g_cfg.node_id == 0) {
-        g_cfg.node_id = derive_node_id();
-    }
-    g_socket = ::socket(AF_INET, SOCK_DGRAM, 0);
+
+    // Create and bind UDP socket
+    g_udp_sock = ::socket(AF_INET, SOCK_DGRAM, 0);
+    if (g_udp_sock < 0) {
+        throw std::system_error(errno, std::generic_category(), "UDP socket");
+    }
     sockaddr_in addr{};
-    addr.sin_family = AF_INET;
-    addr.sin_port = htons(cfg.port);
-    addr.sin_addr.s_addr = htonl(INADDR_LOOPBACK);
-    if (::bind(g_socket, reinterpret_cast<sockaddr *>(&addr), sizeof(addr)) < 0) {
-        throw std::runtime_error{"bind failed"};
-    }
-=======
-void init(const Config& cfg) {
-    g_cfg = cfg;
-
-    // UDP socket setup
-    g_udp_sock = ::socket(AF_INET, SOCK_DGRAM, 0);
-    if (g_udp_sock < 0) throw std::system_error(errno, std::generic_category(), "UDP socket");
-    sockaddr_in addr{ .sin_family = AF_INET,
-                      .sin_port   = htons(cfg.port),
-                      .sin_addr   = { .s_addr = htonl(INADDR_ANY) } };
-    if (::bind(g_udp_sock, reinterpret_cast<sockaddr*>(&addr), sizeof(addr)) < 0)
+    addr.sin_family      = AF_INET;
+    addr.sin_port        = htons(cfg.port);
+    addr.sin_addr.s_addr = htonl(INADDR_ANY);
+    if (::bind(g_udp_sock,
+               reinterpret_cast<sockaddr*>(&addr),
+               sizeof(addr)) < 0)
+    {
         throw std::system_error(errno, std::generic_category(), "UDP bind");
-
-    // TCP listen socket
+    }
+
+    // Create and bind TCP listening socket
     g_tcp_listen = ::socket(AF_INET, SOCK_STREAM, 0);
-    if (g_tcp_listen < 0) throw std::system_error(errno, std::generic_category(), "TCP socket");
+    if (g_tcp_listen < 0) {
+        throw std::system_error(errno, std::generic_category(), "TCP socket");
+    }
     int opt = 1;
     ::setsockopt(g_tcp_listen, SOL_SOCKET, SO_REUSEADDR, &opt, sizeof(opt));
-    if (::bind(g_tcp_listen, reinterpret_cast<sockaddr*>(&addr), sizeof(addr)) < 0)
+    if (::bind(g_tcp_listen,
+               reinterpret_cast<sockaddr*>(&addr),
+               sizeof(addr)) < 0)
+    {
         throw std::system_error(errno, std::generic_category(), "TCP bind");
-
-    // Start I/O threads
->>>>>>> 1e613f07
+    }
+
+    // Start background I/O threads
     g_running.store(true, std::memory_order_relaxed);
     g_udp_thread = std::jthread{udp_recv_loop};
     g_tcp_thread = std::jthread{tcp_accept_loop};
 }
 
-<<<<<<< HEAD
-/**
- * @brief Record a remote node's address for outbound traffic.
- *
- * @param node Logical node identifier.
- * @param host Remote IPv4 address in dotted notation.
- * @param port UDP port on which the peer listens.
- */
-void add_remote(node_t node, const std::string &host, std::uint16_t port) {
-    sockaddr_in addr{};
-    addr.sin_family = AF_INET;
-    addr.sin_port = htons(port);
-    ::inet_aton(host.c_str(), &addr.sin_addr);
-    g_remotes[node] = addr;
-}
-
-/**
- * @brief Install a packet receive callback.
- *
- * The callback runs on the background thread whenever a datagram is dequeued.
- *
- * @param cb Callback functor to invoke.
- */
-void set_recv_callback(RecvCallback cb) { g_callback = std::move(cb); }
-
-/**
- * @brief Obtain the currently configured node identifier.
- */
-node_t local_node() noexcept { return g_cfg.node_id; }
-
-/**
- * @brief Transmit a payload to a remote node.
- *
- * The function prepends the local node ID and issues a UDP datagram to the
- * address registered via ::add_remote.
- *
- * @param node Destination node identifier.
- * @param data Payload bytes to send.
- */
-void send(node_t node, std::span<const std::byte> data) {
-=======
 void shutdown() noexcept {
     g_running.store(false, std::memory_order_relaxed);
-    if (g_udp_sock != -1) { ::close(g_udp_sock);   g_udp_sock = -1; }
-    if (g_tcp_listen != -1) { ::shutdown(g_tcp_listen, SHUT_RDWR); ::close(g_tcp_listen); g_tcp_listen = -1; }
+
+    if (g_udp_sock != -1) {
+        ::close(g_udp_sock);
+        g_udp_sock = -1;
+    }
+    if (g_tcp_listen != -1) {
+        ::shutdown(g_tcp_listen, SHUT_RDWR);
+        ::close(g_tcp_listen);
+        g_tcp_listen = -1;
+    }
     if (g_udp_thread.joinable()) g_udp_thread.join();
     if (g_tcp_thread.joinable()) g_tcp_thread.join();
+
     {
         std::lock_guard lock{g_mutex};
         g_queue.clear();
     }
-    for (auto& [_, r] : g_remotes) {
-        if (r.proto == Protocol::TCP && r.tcp_fd >= 0) ::close(r.tcp_fd);
+    for (auto & [_, r] : g_remotes) {
+        if (r.proto == Protocol::TCP && r.tcp_fd >= 0) {
+            ::close(r.tcp_fd);
+        }
     }
     g_remotes.clear();
     g_callback = nullptr;
 }
 
 void add_remote(node_t node,
-                const std::string& host,
+                const std::string &host,
                 uint16_t port,
                 Protocol proto)
 {
     Remote rem{};
-    rem.proto = proto;
-    rem.addr.sin_family = AF_INET;
-    rem.addr.sin_port   = htons(port);
-    if (::inet_aton(host.c_str(), &rem.addr.sin_addr) == 0)
-        throw std::invalid_argument("net_driver: bad host address");
+    rem.proto              = proto;
+    rem.addr.sin_family    = AF_INET;
+    rem.addr.sin_port      = htons(port);
+    if (::inet_aton(host.c_str(), &rem.addr.sin_addr) == 0) {
+        throw std::invalid_argument("net_driver: invalid host address");
+    }
     if (proto == Protocol::TCP) {
         rem.tcp_fd = ::socket(AF_INET, SOCK_STREAM, 0);
         if (rem.tcp_fd < 0 ||
-            ::connect(rem.tcp_fd, reinterpret_cast<sockaddr*>(&rem.addr), sizeof(rem.addr)) != 0)
+            ::connect(rem.tcp_fd,
+                      reinterpret_cast<sockaddr*>(&rem.addr),
+                      sizeof(rem.addr)) != 0)
         {
             if (rem.tcp_fd >= 0) ::close(rem.tcp_fd);
             throw std::system_error(errno, std::generic_category(), "TCP connect");
@@ -338,103 +248,63 @@
 }
 
 node_t local_node() noexcept {
-    if (g_cfg.node_id != 0) return g_cfg.node_id;
+    // 1) Configured ID
+    if (g_cfg.node_id != 0) {
+        return g_cfg.node_id;
+    }
+    // 2) Bound UDP socket address
     if (g_udp_sock >= 0) {
-        sockaddr_in sa{}; socklen_t len = sizeof(sa);
-        if (::getsockname(g_udp_sock, reinterpret_cast<sockaddr*>(&sa), &len)==0) {
+        sockaddr_in sa{};
+        socklen_t len = sizeof(sa);
+        if (::getsockname(g_udp_sock,
+                          reinterpret_cast<sockaddr*>(&sa),
+                          &len) == 0)
+        {
             node_t id = static_cast<node_t>(ntohl(sa.sin_addr.s_addr) & 0x7fffffff);
-            return id ? id : 1;
-        }
-    }
+            return id != 0 ? id : 1;
+        }
+    }
+    // 3) Hash hostname
     char host[256]{};
     if (::gethostname(host, sizeof(host)) == 0) {
-        auto h = std::hash<std::string_view>{}(host);
-        node_t id = static_cast<node_t>(h & 0x7fffffff);
-        return id ? id : 1;
+        auto h = std::hash<std::string_view>{}(host) & 0x7fffffff;
+        return h ? static_cast<node_t>(h) : 1;
     }
     return 1;
 }
 
 bool send(node_t node, std::span<const std::byte> data) {
->>>>>>> 1e613f07
-    auto it = g_remotes.find(node);
-    if (it == g_remotes.end()) return false;
-    auto buf = frame_payload(data);
-    auto& rem = it->second;
-    if (rem.proto == Protocol::TCP && rem.tcp_fd >= 0) {
-        return ::send(rem.tcp_fd, buf.data(), buf.size(), 0) == static_cast<ssize_t>(buf.size());
-    }
-<<<<<<< HEAD
-    std::vector<std::byte> buf(sizeof(node_t) + data.size());
-    std::memcpy(buf.data(), &g_cfg.node_id, sizeof(node_t));
-    std::memcpy(buf.data() + sizeof(node_t), data.data(), data.size());
-
-    ::sendto(g_socket, buf.data(), buf.size(), 0, reinterpret_cast<const sockaddr *>(&it->second),
-#include <mutex>
-
-std::mutex g_remotes_mutex;
-
-void send(node_t node, std::span<const std::byte> data) {
-    std::lock_guard<std::mutex> lock(g_remotes_mutex);
     auto it = g_remotes.find(node);
     if (it == g_remotes.end()) {
-             sizeof(sockaddr_in));
-}
-
-/**
- * @brief Retrieve the next received packet for the local node.
- *
- * @param out Packet object populated with incoming data.
- * @return `true` when a packet was available, otherwise `false`.
- */
+        return false; // unknown node
+    }
+    auto buf = frame_payload(data);
+    auto &rem = it->second;
+    if (rem.proto == Protocol::TCP && rem.tcp_fd >= 0) {
+        return ::send(rem.tcp_fd, buf.data(), buf.size(), 0) ==
+               static_cast<ssize_t>(buf.size());
+    }
+    return ::sendto(g_udp_sock,
+                    buf.data(),
+                    buf.size(),
+                    0,
+                    reinterpret_cast<sockaddr*>(&rem.addr),
+                    sizeof(rem.addr)) == static_cast<ssize_t>(buf.size());
+}
+
 bool recv(Packet &out) {
-    std::lock_guard<std::mutex> lock{g_mutex};
+    std::lock_guard lock{g_mutex};
     if (g_queue.empty()) {
         return false;
     }
-=======
-    return ::sendto(g_udp_sock, buf.data(), buf.size(), 0,
-                    reinterpret_cast<sockaddr*>(&rem.addr), sizeof(rem.addr))
-         == static_cast<ssize_t>(buf.size());
-}
-
-bool recv(Packet& out) {
-    std::lock_guard lock{g_mutex};
-    if (g_queue.empty()) return false;
->>>>>>> 1e613f07
     out = std::move(g_queue.front());
     g_queue.pop_front();
     return true;
 }
 
-/**
- * @brief Remove all queued packets across every node.
- */
 void reset() noexcept {
     std::lock_guard lock{g_mutex};
     g_queue.clear();
 }
 
-<<<<<<< HEAD
-/**
- * @brief Terminate networking and cleanup all resources.
- */
-void shutdown() noexcept {
-    g_running.store(false, std::memory_order_relaxed);
-    if (g_socket != -1) {
-        ::close(g_socket);
-        g_socket = -1;
-    }
-    if (g_thread.joinable()) {
-        g_thread.join();
-    }
-    {
-        std::lock_guard<std::mutex> lock{g_mutex};
-        g_queue.clear();
-    }
-    g_remotes.clear();
-}
-
-=======
->>>>>>> 1e613f07
 } // namespace net