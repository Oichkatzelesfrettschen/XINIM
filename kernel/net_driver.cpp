--- conflicted
+++ resolved
@@ -5,25 +5,13 @@
 
 #include "net_driver.hpp"
 
-#if defined(_WIN32)
-#include <iphlpapi.h>
-#include <winsock2.h>
-#include <ws2tcpip.h>
-#pragma comment(lib, "iphlpapi.lib")
-#else
 #include <arpa/inet.h>
 #include <ifaddrs.h>
 #include <net/if.h>
 #include <netdb.h>
-#if defined(__APPLE__) || defined(__FreeBSD__) || defined(__NetBSD__) || defined(__OpenBSD__) ||   \
-    defined(__DragonFly__)
-#include <net/if_dl.h>
-#else
 #include <netpacket/packet.h>
-#endif
 #include <sys/socket.h>
 #include <unistd.h>
-#endif
 
 #include <array>
 #include <atomic>
@@ -64,155 +52,6 @@
 static std::atomic<bool> g_running{false};
 static std::jthread g_udp_thread, g_tcp_thread;
 
-<<<<<<< HEAD
-/**
- * @brief Platform-specific helper deriving a node identifier.
- *
- * Enumerates network interfaces using APIs tailored for each operating system
- * and hashes the first active, non-loopback address. The function returns
- * ``0`` when no suitable interface can be found.
- */
-[[nodiscard]] static node_t derive_node() noexcept {
-#if defined(_WIN32)
-    ULONG size = 0;
-    if (GetAdaptersAddresses(AF_UNSPEC, 0, nullptr, nullptr, &size) != ERROR_BUFFER_OVERFLOW) {
-        return 0;
-    }
-    std::vector<unsigned char> buf(size);
-    auto *addrs = reinterpret_cast<PIP_ADAPTER_ADDRESSES>(buf.data());
-    if (GetAdaptersAddresses(AF_UNSPEC, 0, nullptr, addrs, &size) != NO_ERROR) {
-        return 0;
-    }
-    for (auto *cur = addrs; cur != nullptr; cur = cur->Next) {
-        if (cur->OperStatus != IfOperStatusUp || cur->IfType == IF_TYPE_SOFTWARE_LOOPBACK) {
-            continue;
-        }
-        if (cur->PhysicalAddressLength > 0) {
-            std::size_t value = 0;
-            for (unsigned i = 0; i < cur->PhysicalAddressLength; ++i) {
-                value = value * 131 + cur->PhysicalAddress[i];
-            }
-            return static_cast<node_t>(value & 0x7fffffff);
-        }
-        for (auto *ua = cur->FirstUnicastAddress; ua; ua = ua->Next) {
-            auto fam = ua->Address.lpSockaddr->sa_family;
-            if (fam == AF_INET) {
-                auto *sin = reinterpret_cast<sockaddr_in *>(ua->Address.lpSockaddr);
-                std::size_t value = 0;
-                const auto *b = reinterpret_cast<const unsigned char *>(&sin->sin_addr);
-                for (unsigned i = 0; i < sizeof(sin->sin_addr); ++i) {
-                    value = value * 131 + b[i];
-                }
-                return static_cast<node_t>(value & 0x7fffffff);
-            }
-            if (fam == AF_INET6) {
-                auto *sin6 = reinterpret_cast<sockaddr_in6 *>(ua->Address.lpSockaddr);
-                std::size_t value = 0;
-                const auto *b = reinterpret_cast<const unsigned char *>(&sin6->sin6_addr);
-                for (unsigned i = 0; i < sizeof(sin6->sin6_addr); ++i) {
-                    value = value * 131 + b[i];
-                }
-                return static_cast<node_t>(value & 0x7fffffff);
-            }
-        }
-    }
-    return 0;
-#elif defined(__APPLE__) || defined(__FreeBSD__) || defined(__NetBSD__) || defined(__OpenBSD__) || \
-    defined(__DragonFly__)
-    ifaddrs *ifa = nullptr;
-    if (getifaddrs(&ifa) != 0) {
-        return 0;
-    }
-    node_t result = 0;
-    for (auto *cur = ifa; cur != nullptr; cur = cur->ifa_next) {
-        if (!(cur->ifa_flags & IFF_UP) || (cur->ifa_flags & IFF_LOOPBACK)) {
-            continue;
-        }
-        if (cur->ifa_addr && cur->ifa_addr->sa_family == AF_LINK) {
-            auto *sdl = reinterpret_cast<sockaddr_dl *>(cur->ifa_addr);
-            if (sdl->sdl_alen > 0) {
-                std::size_t value = 0;
-                const auto *b = reinterpret_cast<const unsigned char *>(LLADDR(sdl));
-                for (int i = 0; i < sdl->sdl_alen; ++i) {
-                    value = value * 131 + b[i];
-                }
-                result = static_cast<node_t>(value & 0x7fffffff);
-                break;
-            }
-        }
-        if (cur->ifa_addr && cur->ifa_addr->sa_family == AF_INET) {
-            auto *sin = reinterpret_cast<sockaddr_in *>(cur->ifa_addr);
-            std::size_t value = 0;
-            const auto *b = reinterpret_cast<const unsigned char *>(&sin->sin_addr);
-            for (unsigned i = 0; i < sizeof(sin->sin_addr); ++i) {
-                value = value * 131 + b[i];
-            }
-            result = static_cast<node_t>(value & 0x7fffffff);
-            break;
-        }
-        if (cur->ifa_addr && cur->ifa_addr->sa_family == AF_INET6) {
-            auto *sin6 = reinterpret_cast<sockaddr_in6 *>(cur->ifa_addr);
-            std::size_t value = 0;
-            const auto *b = reinterpret_cast<const unsigned char *>(&sin6->sin6_addr);
-            for (unsigned i = 0; i < sizeof(sin6->sin6_addr); ++i) {
-                value = value * 131 + b[i];
-            }
-            result = static_cast<node_t>(value & 0x7fffffff);
-            break;
-        }
-    }
-    freeifaddrs(ifa);
-    return result;
-#else
-    ifaddrs *ifa = nullptr;
-    if (getifaddrs(&ifa) != 0) {
-        return 0;
-    }
-    node_t result = 0;
-    for (auto *cur = ifa; cur != nullptr; cur = cur->ifa_next) {
-        if (!(cur->ifa_flags & IFF_UP) || (cur->ifa_flags & IFF_LOOPBACK)) {
-            continue;
-        }
-        if (cur->ifa_addr && cur->ifa_addr->sa_family == AF_PACKET) {
-            auto *ll = reinterpret_cast<sockaddr_ll *>(cur->ifa_addr);
-            std::size_t value = 0;
-            for (int i = 0; i < ll->sll_halen; ++i) {
-                value = value * 131 + ll->sll_addr[i];
-            }
-            result = static_cast<node_t>(value & 0x7fffffff);
-            break;
-        }
-        if (cur->ifa_addr && cur->ifa_addr->sa_family == AF_INET) {
-            auto *sin = reinterpret_cast<sockaddr_in *>(cur->ifa_addr);
-            std::size_t value = 0;
-            const auto *b = reinterpret_cast<const unsigned char *>(&sin->sin_addr);
-            for (unsigned i = 0; i < sizeof(sin->sin_addr); ++i) {
-                value = value * 131 + b[i];
-            }
-            result = static_cast<node_t>(value & 0x7fffffff);
-            break;
-        }
-        if (cur->ifa_addr && cur->ifa_addr->sa_family == AF_INET6) {
-            auto *sin6 = reinterpret_cast<sockaddr_in6 *>(cur->ifa_addr);
-            std::size_t value = 0;
-            const auto *b = reinterpret_cast<const unsigned char *>(&sin6->sin6_addr);
-            for (unsigned i = 0; i < sizeof(sin6->sin6_addr); ++i) {
-                value = value * 131 + b[i];
-            }
-            result = static_cast<node_t>(value & 0x7fffffff);
-            break;
-        }
-    }
-    freeifaddrs(ifa);
-    return result;
-#endif
-}
-
-/**
- * @brief Frame a payload by prefixing with the local node ID.
- */
-static std::vector<std::byte> frame_payload(std::span<const std::byte> data) {
-=======
 [[nodiscard]] static bool connection_lost(int err) noexcept {
     return err == EPIPE || err == ECONNRESET || err == ENOTCONN || err == ECONNABORTED;
 }
@@ -230,7 +69,6 @@
 }
 
 [[nodiscard]] static std::vector<std::byte> frame_payload(std::span<const std::byte> data) {
->>>>>>> b0a8e48e
     node_t nid = local_node();
     std::vector<std::byte> buf(sizeof(nid) + data.size());
     std::memcpy(buf.data(), &nid, sizeof(nid));
@@ -384,18 +222,6 @@
         in >> g_cfg.node_id;
         if (g_cfg.node_id != 0) return g_cfg.node_id;
     }
-<<<<<<< HEAD
-    // 2) derive from active network interface
-    node_t derived = derive_node();
-    if (derived != 0) {
-        g_cfg.node_id = derived;
-        std::filesystem::create_directories("/etc/xinim");
-        std::ofstream out{NODE_ID_FILE, std::ios::trunc};
-        if (out) {
-            out << derived;
-        }
-        return derived;
-=======
 
     ifaddrs *ifa = nullptr;
     if (::getifaddrs(&ifa) == 0) {
@@ -429,7 +255,6 @@
             }
         }
         ::freeifaddrs(ifa);
->>>>>>> b0a8e48e
     }
 
     char host[256]{};
