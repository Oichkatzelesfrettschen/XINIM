/**
 * @file net_driver.cpp
 * @brief UDP/TCP network driver for Lattice IPC.
 */

#include "net_driver.hpp"

#include <arpa/inet.h>
#include <netdb.h>
#include <sys/socket.h>
#include <unistd.h>

#include <array>
#include <atomic>
#include <cstring>
#include <deque>
#include <mutex>
#include <string_view>
#include <thread>
#include <unordered_map>
#include <vector>

namespace net {
namespace {
<<<<<<< HEAD
Config g_cfg{};                               //!< active configuration
int g_udp_socket{-1};                         //!< UDP socket descriptor
std::unordered_map<node_t, Remote> g_remotes; //!< node mapping table
std::deque<Packet> g_queue;                   //!< received packets
std::mutex g_mutex;                           //!< protects g_queue
RecvCallback g_callback;                      //!< user callback
std::jthread g_thread;                        //!< background receiver
=======
Config g_cfg{};   //!< active configuration
int g_socket{-1}; //!< UDP socket descriptor

struct RemoteEndpoint {
    sockaddr_in addr{}; //!< Target address for the peer
    bool tcp{false};    //!< Use TCP instead of UDP
};

std::unordered_map<node_t, RemoteEndpoint> g_remotes; //!< node mapping table
std::deque<Packet> g_queue;                           //!< received packets
std::mutex g_mutex;                                   //!< protects g_queue
RecvCallback g_callback;                              //!< user callback
std::jthread g_thread;                                //!< background UDP receiver
int g_tcp_listen{-1};                                 //!< TCP listening socket
std::jthread g_tcp_thread;                            //!< background TCP acceptor
>>>>>>> b9b88cd2
std::atomic<bool> g_running{false};

/**
 * @brief Background loop polling @c g_udp_socket for datagrams.
 */
void recv_loop() {
    std::array<std::byte, 2048> buf{};
    while (g_running.load(std::memory_order_relaxed)) {
        sockaddr_in peer{};
        socklen_t len = sizeof(peer);
        const auto n = ::recvfrom(g_udp_socket, buf.data(), buf.size(), 0,
                                  reinterpret_cast<sockaddr *>(&peer), &len);
        if (n <= 0) {
            continue;
        }
        Packet pkt{};
        std::memcpy(&pkt.src_node, buf.data(), sizeof(node_t));
        pkt.payload.assign(buf.begin() + sizeof(node_t), buf.begin() + n);

        {
            std::lock_guard<std::mutex> lock{g_mutex};
            g_queue.push_back(pkt);
        }
        if (g_callback) {
            g_callback(pkt);
        }
    }
}

/**
 * @brief Accepts TCP connections and processes incoming packets.
 */
void tcp_loop() {
    ::listen(g_tcp_listen, 8);
    while (g_running.load(std::memory_order_relaxed)) {
        sockaddr_in peer{};
        socklen_t len = sizeof(peer);
        const int client = ::accept(g_tcp_listen, reinterpret_cast<sockaddr *>(&peer), &len);
        if (client < 0) {
            continue;
        }
        std::array<std::byte, 2048> buf{};
        for (;;) {
            const auto n = ::recv(client, buf.data(), buf.size(), 0);
            if (n <= 0) {
                break;
            }
            Packet pkt{};
            std::memcpy(&pkt.src_node, buf.data(), sizeof(node_t));
            pkt.payload.assign(buf.begin() + sizeof(node_t), buf.begin() + n);
            {
                std::lock_guard<std::mutex> lock{g_mutex};
                g_queue.push_back(pkt);
            }
            if (g_callback) {
                g_callback(pkt);
            }
        }
        ::close(client);
    }
}
} // namespace

void init(const Config &cfg) {
    g_cfg = cfg;
    g_udp_socket = ::socket(AF_INET, SOCK_DGRAM, 0);
    sockaddr_in addr{};
    addr.sin_family = AF_INET;
    addr.sin_port = htons(cfg.port);
    addr.sin_addr.s_addr = htonl(INADDR_LOOPBACK);
    if (::bind(g_udp_socket, reinterpret_cast<sockaddr *>(&addr), sizeof(addr)) < 0) {
        throw std::runtime_error{"bind failed"};
    }

    g_tcp_listen = ::socket(AF_INET, SOCK_STREAM, 0);
    if (g_tcp_listen < 0) {
        throw std::runtime_error{"tcp socket"};
    }
    if (::bind(g_tcp_listen, reinterpret_cast<sockaddr *>(&addr), sizeof(addr)) < 0) {
        throw std::runtime_error{"tcp bind failed"};
    }

    g_running.store(true, std::memory_order_relaxed);
    g_thread = std::jthread{recv_loop};
    g_tcp_thread = std::jthread{tcp_loop};
}

<<<<<<< HEAD
void add_remote(node_t node, const std::string &host, std::uint16_t port, Protocol proto) {
    sockaddr_in addr{};
    addr.sin_family = AF_INET;
    addr.sin_port = htons(port);
    ::inet_aton(host.c_str(), &addr.sin_addr);

    Remote rem{addr, proto};
    if (proto == Protocol::TCP) {
        rem.tcp_socket = ::socket(AF_INET, SOCK_STREAM, 0);
        if (::connect(rem.tcp_socket, reinterpret_cast<sockaddr *>(&addr), sizeof(addr)) != 0) {
            ::close(rem.tcp_socket);
            // Do not register the remote if connect fails
            return;
        }
    }
    g_remotes[node] = rem;
=======
void add_remote(node_t node, const std::string &host, std::uint16_t port, bool tcp) {
    RemoteEndpoint ep{};
    ep.addr.sin_family = AF_INET;
    ep.addr.sin_port = htons(port);
    ::inet_aton(host.c_str(), &ep.addr.sin_addr);
    ep.tcp = tcp;
    g_remotes[node] = ep;
>>>>>>> b9b88cd2
}

void set_recv_callback(RecvCallback cb) { g_callback = std::move(cb); }

node_t local_node() noexcept {
<<<<<<< HEAD
    char host[256]{};
    if (::gethostname(host, sizeof(host)) == 0) {
        std::uint32_t hash = 2166136261u;
        for (char c : std::string_view{host}) {
            hash ^= static_cast<std::uint8_t>(c);
            hash *= 16777619u;
        }
        // Ensure node ID is never zero (0 is reserved as a failure indicator)
        node_t node_id = static_cast<node_t>(hash);
        return node_id == 0 ? 1 : node_id;
=======
    std::array<char, 256> host{};
    if (::gethostname(host.data(), host.size()) == 0) {
        const std::string_view name{host.data()};
        return static_cast<node_t>(std::hash<std::string_view>{}(name) & 0x7fffffff);
>>>>>>> b9b88cd2
    }
    return 0;
}

void send(node_t node, std::span<const std::byte> data) {
    auto it = g_remotes.find(node);
    if (it == g_remotes.end()) {
        return; // unknown destination
    }
    std::vector<std::byte> buf(sizeof(node_t) + data.size());
    std::memcpy(buf.data(), &g_cfg.node_id, sizeof(node_t));
    std::memcpy(buf.data() + sizeof(node_t), data.data(), data.size());
<<<<<<< HEAD

    if (it->second.proto == Protocol::UDP) {
        ::sendto(g_udp_socket, buf.data(), buf.size(), 0,
                 reinterpret_cast<const sockaddr *>(&it->second.addr), sizeof(sockaddr_in));
    } else if (it->second.tcp_socket != -1) {
        ::send(it->second.tcp_socket, buf.data(), buf.size(), 0);
=======
    if (it->second.tcp) {
        int sock = ::socket(AF_INET, SOCK_STREAM, 0);
        if (sock < 0) {
            return;
        }
        if (::connect(sock, reinterpret_cast<const sockaddr *>(&it->second.addr),
                      sizeof(sockaddr_in)) < 0) {
            ::close(sock);
            return;
        }
        ::send(sock, buf.data(), buf.size(), 0);
        ::close(sock);
    } else {
        ::sendto(g_socket, buf.data(), buf.size(), 0,
                 reinterpret_cast<const sockaddr *>(&it->second.addr), sizeof(sockaddr_in));
>>>>>>> b9b88cd2
    }
}

bool recv(Packet &out) {
    std::lock_guard<std::mutex> lock{g_mutex};
    if (g_queue.empty()) {
        return false;
    }
    out = std::move(g_queue.front());
    g_queue.pop_front();
    return true;
}

void reset() noexcept {
    std::lock_guard<std::mutex> lock{g_mutex};
    g_queue.clear();
}

void shutdown() noexcept {
    g_running.store(false, std::memory_order_relaxed);
    if (g_udp_socket != -1) {
        ::close(g_udp_socket);
        g_udp_socket = -1;
    }
    if (g_tcp_listen != -1) {
        ::shutdown(g_tcp_listen, SHUT_RDWR);
        ::close(g_tcp_listen);
        g_tcp_listen = -1;
    }
    if (g_thread.joinable()) {
        g_thread.join();
    }
    if (g_tcp_thread.joinable()) {
        g_tcp_thread.join();
    }
    {
        std::lock_guard<std::mutex> lock{g_mutex};
        g_queue.clear();
    }
    for (auto &[id, rem] : g_remotes) {
        if (rem.tcp_socket != -1) {
            ::close(rem.tcp_socket);
        }
    }
    g_remotes.clear();
}

} // namespace net<|MERGE_RESOLUTION|>--- conflicted
+++ resolved
@@ -10,64 +10,72 @@
 #include <sys/socket.h>
 #include <unistd.h>
 
+#include <atomic>
 #include <array>
-#include <atomic>
 #include <cstring>
 #include <deque>
 #include <mutex>
 #include <string_view>
+#include <system_error>
 #include <thread>
 #include <unordered_map>
 #include <vector>
 
 namespace net {
 namespace {
-<<<<<<< HEAD
-Config g_cfg{};                               //!< active configuration
-int g_udp_socket{-1};                         //!< UDP socket descriptor
-std::unordered_map<node_t, Remote> g_remotes; //!< node mapping table
-std::deque<Packet> g_queue;                   //!< received packets
-std::mutex g_mutex;                           //!< protects g_queue
-RecvCallback g_callback;                      //!< user callback
-std::jthread g_thread;                        //!< background receiver
-=======
-Config g_cfg{};   //!< active configuration
-int g_socket{-1}; //!< UDP socket descriptor
-
-struct RemoteEndpoint {
-    sockaddr_in addr{}; //!< Target address for the peer
-    bool tcp{false};    //!< Use TCP instead of UDP
+
+/** Active configuration (node_id and port). */
+static Config                      g_cfg{};
+/** UDP socket for incoming datagrams. */
+static int                         g_udp_sock   = -1;
+/** TCP listening socket (for incoming TCP-based IPC). */
+static int                         g_tcp_listen = -1;
+
+/**
+ * Represents a remote peer: address + transport flag.
+ */
+struct Remote {
+    sockaddr_in addr{};
+    bool         use_tcp = false;
 };
 
-std::unordered_map<node_t, RemoteEndpoint> g_remotes; //!< node mapping table
-std::deque<Packet> g_queue;                           //!< received packets
-std::mutex g_mutex;                                   //!< protects g_queue
-RecvCallback g_callback;                              //!< user callback
-std::jthread g_thread;                                //!< background UDP receiver
-int g_tcp_listen{-1};                                 //!< TCP listening socket
-std::jthread g_tcp_thread;                            //!< background TCP acceptor
->>>>>>> b9b88cd2
-std::atomic<bool> g_running{false};
-
-/**
- * @brief Background loop polling @c g_udp_socket for datagrams.
- */
-void recv_loop() {
-    std::array<std::byte, 2048> buf{};
+/** Mapping from node ID to remote endpoint info. */
+static std::unordered_map<node_t, Remote> g_remotes;
+/** Received packets queue. */
+static std::deque<Packet>                g_queue;
+/** Protects g_queue. */
+static std::mutex                         g_mutex;
+/** User-provided receive callback. */
+static RecvCallback                       g_callback;
+/** Controls background receiver threads. */
+static std::atomic<bool>                  g_running{false};
+/** Background receiver threads. */
+static std::jthread                       g_udp_thread, g_tcp_thread;
+
+/**
+ * @brief Background loop polling g_udp_sock for datagrams.
+ */
+void udp_recv_loop() {
+    std::array<std::byte, 2048> buf;
     while (g_running.load(std::memory_order_relaxed)) {
         sockaddr_in peer{};
         socklen_t len = sizeof(peer);
-        const auto n = ::recvfrom(g_udp_socket, buf.data(), buf.size(), 0,
-                                  reinterpret_cast<sockaddr *>(&peer), &len);
+        ssize_t  n   = ::recvfrom(g_udp_sock,
+                                  buf.data(),
+                                  buf.size(),
+                                  0,
+                                  reinterpret_cast<sockaddr*>(&peer),
+                                  &len);
         if (n <= 0) {
             continue;
         }
-        Packet pkt{};
+        Packet pkt;
         std::memcpy(&pkt.src_node, buf.data(), sizeof(node_t));
-        pkt.payload.assign(buf.begin() + sizeof(node_t), buf.begin() + n);
+        pkt.payload.assign(buf.begin() + sizeof(node_t),
+                           buf.begin() + n);
 
         {
-            std::lock_guard<std::mutex> lock{g_mutex};
+            std::lock_guard lock{g_mutex};
             g_queue.push_back(pkt);
         }
         if (g_callback) {
@@ -77,28 +85,28 @@
 }
 
 /**
- * @brief Accepts TCP connections and processes incoming packets.
- */
-void tcp_loop() {
+ * @brief Background loop accepting TCP connections.
+ */
+void tcp_accept_loop() {
     ::listen(g_tcp_listen, 8);
     while (g_running.load(std::memory_order_relaxed)) {
         sockaddr_in peer{};
-        socklen_t len = sizeof(peer);
-        const int client = ::accept(g_tcp_listen, reinterpret_cast<sockaddr *>(&peer), &len);
+        socklen_t   len = sizeof(peer);
+        int client = ::accept(g_tcp_listen,
+                              reinterpret_cast<sockaddr*>(&peer),
+                              &len);
         if (client < 0) {
             continue;
         }
-        std::array<std::byte, 2048> buf{};
-        for (;;) {
-            const auto n = ::recv(client, buf.data(), buf.size(), 0);
-            if (n <= 0) {
-                break;
-            }
-            Packet pkt{};
+        std::array<std::byte, 2048> buf;
+        ssize_t n;
+        while ((n = ::recv(client, buf.data(), buf.size(), 0)) > 0) {
+            Packet pkt;
             std::memcpy(&pkt.src_node, buf.data(), sizeof(node_t));
-            pkt.payload.assign(buf.begin() + sizeof(node_t), buf.begin() + n);
+            pkt.payload.assign(buf.begin() + sizeof(node_t),
+                               buf.begin() + n);
             {
-                std::lock_guard<std::mutex> lock{g_mutex};
+                std::lock_guard lock{g_mutex};
                 g_queue.push_back(pkt);
             }
             if (g_callback) {
@@ -108,161 +116,143 @@
         ::close(client);
     }
 }
-} // namespace
+
+} // anonymous namespace
 
 void init(const Config &cfg) {
     g_cfg = cfg;
-    g_udp_socket = ::socket(AF_INET, SOCK_DGRAM, 0);
+
+    // UDP socket
+    g_udp_sock = ::socket(AF_INET, SOCK_DGRAM, 0);
+    if (g_udp_sock < 0) {
+        throw std::system_error(errno, std::generic_category(), "UDP socket");
+    }
     sockaddr_in addr{};
-    addr.sin_family = AF_INET;
-    addr.sin_port = htons(cfg.port);
-    addr.sin_addr.s_addr = htonl(INADDR_LOOPBACK);
-    if (::bind(g_udp_socket, reinterpret_cast<sockaddr *>(&addr), sizeof(addr)) < 0) {
-        throw std::runtime_error{"bind failed"};
-    }
-
+    addr.sin_family      = AF_INET;
+    addr.sin_port        = htons(cfg.port);
+    addr.sin_addr.s_addr = htonl(INADDR_ANY);
+    if (::bind(g_udp_sock,
+               reinterpret_cast<sockaddr*>(&addr),
+               sizeof(addr)) < 0)
+    {
+        throw std::system_error(errno, std::generic_category(), "UDP bind");
+    }
+
+    // TCP listening socket
     g_tcp_listen = ::socket(AF_INET, SOCK_STREAM, 0);
     if (g_tcp_listen < 0) {
-        throw std::runtime_error{"tcp socket"};
-    }
-    if (::bind(g_tcp_listen, reinterpret_cast<sockaddr *>(&addr), sizeof(addr)) < 0) {
-        throw std::runtime_error{"tcp bind failed"};
-    }
-
+        throw std::system_error(errno, std::generic_category(), "TCP socket");
+    }
+    int opt = 1;
+    ::setsockopt(g_tcp_listen, SOL_SOCKET, SO_REUSEADDR, &opt, sizeof(opt));
+    if (::bind(g_tcp_listen,
+               reinterpret_cast<sockaddr*>(&addr),
+               sizeof(addr)) < 0)
+    {
+        throw std::system_error(errno, std::generic_category(), "TCP bind");
+    }
+
+    // Start background threads
     g_running.store(true, std::memory_order_relaxed);
-    g_thread = std::jthread{recv_loop};
-    g_tcp_thread = std::jthread{tcp_loop};
-}
-
-<<<<<<< HEAD
-void add_remote(node_t node, const std::string &host, std::uint16_t port, Protocol proto) {
-    sockaddr_in addr{};
-    addr.sin_family = AF_INET;
-    addr.sin_port = htons(port);
-    ::inet_aton(host.c_str(), &addr.sin_addr);
-
-    Remote rem{addr, proto};
-    if (proto == Protocol::TCP) {
-        rem.tcp_socket = ::socket(AF_INET, SOCK_STREAM, 0);
-        if (::connect(rem.tcp_socket, reinterpret_cast<sockaddr *>(&addr), sizeof(addr)) != 0) {
-            ::close(rem.tcp_socket);
-            // Do not register the remote if connect fails
-            return;
-        }
-    }
-    g_remotes[node] = rem;
-=======
-void add_remote(node_t node, const std::string &host, std::uint16_t port, bool tcp) {
-    RemoteEndpoint ep{};
-    ep.addr.sin_family = AF_INET;
-    ep.addr.sin_port = htons(port);
-    ::inet_aton(host.c_str(), &ep.addr.sin_addr);
-    ep.tcp = tcp;
-    g_remotes[node] = ep;
->>>>>>> b9b88cd2
-}
-
-void set_recv_callback(RecvCallback cb) { g_callback = std::move(cb); }
-
-node_t local_node() noexcept {
-<<<<<<< HEAD
-    char host[256]{};
-    if (::gethostname(host, sizeof(host)) == 0) {
-        std::uint32_t hash = 2166136261u;
-        for (char c : std::string_view{host}) {
-            hash ^= static_cast<std::uint8_t>(c);
-            hash *= 16777619u;
-        }
-        // Ensure node ID is never zero (0 is reserved as a failure indicator)
-        node_t node_id = static_cast<node_t>(hash);
-        return node_id == 0 ? 1 : node_id;
-=======
-    std::array<char, 256> host{};
-    if (::gethostname(host.data(), host.size()) == 0) {
-        const std::string_view name{host.data()};
-        return static_cast<node_t>(std::hash<std::string_view>{}(name) & 0x7fffffff);
->>>>>>> b9b88cd2
-    }
-    return 0;
-}
-
-void send(node_t node, std::span<const std::byte> data) {
-    auto it = g_remotes.find(node);
-    if (it == g_remotes.end()) {
-        return; // unknown destination
-    }
-    std::vector<std::byte> buf(sizeof(node_t) + data.size());
-    std::memcpy(buf.data(), &g_cfg.node_id, sizeof(node_t));
-    std::memcpy(buf.data() + sizeof(node_t), data.data(), data.size());
-<<<<<<< HEAD
-
-    if (it->second.proto == Protocol::UDP) {
-        ::sendto(g_udp_socket, buf.data(), buf.size(), 0,
-                 reinterpret_cast<const sockaddr *>(&it->second.addr), sizeof(sockaddr_in));
-    } else if (it->second.tcp_socket != -1) {
-        ::send(it->second.tcp_socket, buf.data(), buf.size(), 0);
-=======
-    if (it->second.tcp) {
-        int sock = ::socket(AF_INET, SOCK_STREAM, 0);
-        if (sock < 0) {
-            return;
-        }
-        if (::connect(sock, reinterpret_cast<const sockaddr *>(&it->second.addr),
-                      sizeof(sockaddr_in)) < 0) {
-            ::close(sock);
-            return;
-        }
-        ::send(sock, buf.data(), buf.size(), 0);
-        ::close(sock);
-    } else {
-        ::sendto(g_socket, buf.data(), buf.size(), 0,
-                 reinterpret_cast<const sockaddr *>(&it->second.addr), sizeof(sockaddr_in));
->>>>>>> b9b88cd2
-    }
-}
-
-bool recv(Packet &out) {
-    std::lock_guard<std::mutex> lock{g_mutex};
-    if (g_queue.empty()) {
-        return false;
-    }
-    out = std::move(g_queue.front());
-    g_queue.pop_front();
-    return true;
-}
-
-void reset() noexcept {
-    std::lock_guard<std::mutex> lock{g_mutex};
-    g_queue.clear();
+    g_udp_thread = std::jthread{udp_recv_loop};
+    g_tcp_thread = std::jthread{tcp_accept_loop};
 }
 
 void shutdown() noexcept {
     g_running.store(false, std::memory_order_relaxed);
-    if (g_udp_socket != -1) {
-        ::close(g_udp_socket);
-        g_udp_socket = -1;
+    if (g_udp_sock != -1) {
+        ::close(g_udp_sock);
+        g_udp_sock = -1;
     }
     if (g_tcp_listen != -1) {
         ::shutdown(g_tcp_listen, SHUT_RDWR);
         ::close(g_tcp_listen);
         g_tcp_listen = -1;
     }
-    if (g_thread.joinable()) {
-        g_thread.join();
-    }
-    if (g_tcp_thread.joinable()) {
-        g_tcp_thread.join();
-    }
+    if (g_udp_thread.joinable()) g_udp_thread.join();
+    if (g_tcp_thread.joinable()) g_tcp_thread.join();
     {
-        std::lock_guard<std::mutex> lock{g_mutex};
+        std::lock_guard lock{g_mutex};
         g_queue.clear();
     }
-    for (auto &[id, rem] : g_remotes) {
-        if (rem.tcp_socket != -1) {
-            ::close(rem.tcp_socket);
-        }
-    }
     g_remotes.clear();
+    g_callback = nullptr;
+}
+
+void add_remote(node_t node,
+                const std::string &host,
+                uint16_t port,
+                Protocol proto)
+{
+    Remote rem{};
+    rem.use_tcp = (proto == Protocol::TCP);
+    rem.addr.sin_family = AF_INET;
+    rem.addr.sin_port   = htons(port);
+    if (::inet_aton(host.c_str(), &rem.addr.sin_addr) == 0) {
+        return;  // invalid address
+    }
+    g_remotes[node] = rem;
+}
+
+void set_recv_callback(RecvCallback cb) {
+    g_callback = std::move(cb);
+}
+
+node_t local_node() noexcept {
+    std::array<char, 256> host{};
+    if (::gethostname(host.data(), host.size()) == 0) {
+        std::string_view sv{host.data()};
+        auto h = std::hash<std::string_view>{}(sv);
+        // ensure non-zero
+        return static_cast<node_t>((h & 0x7fffffff) ?: 1);
+    }
+    return 1;
+}
+
+void send(node_t node, std::span<const std::byte> data) {
+    auto it = g_remotes.find(node);
+    if (it == g_remotes.end()) {
+        return;  // unknown destination
+    }
+    // Frame: [ local_node | payload... ]
+    std::vector<std::byte> buf(sizeof(node_t) + data.size());
+    std::memcpy(buf.data(), &g_cfg.node_id, sizeof(node_t));
+    std::memcpy(buf.data() + sizeof(node_t), data.data(), data.size());
+
+    const auto &rem = it->second;
+    if (rem.use_tcp) {
+        int sock = ::socket(AF_INET, SOCK_STREAM, 0);
+        if (sock < 0) return;
+        if (::connect(sock,
+                      reinterpret_cast<const sockaddr*>(&rem.addr),
+                      sizeof(rem.addr)) == 0)
+        {
+            ::send(sock, buf.data(), buf.size(), 0);
+        }
+        ::close(sock);
+    } else {
+        ::sendto(g_udp_sock,
+                 buf.data(),
+                 buf.size(),
+                 0,
+                 reinterpret_cast<const sockaddr*>(&rem.addr),
+                 sizeof(rem.addr));
+    }
+}
+
+bool recv(Packet &out) {
+    std::lock_guard lock{g_mutex};
+    if (g_queue.empty()) {
+        return false;
+    }
+    out = std::move(g_queue.front());
+    g_queue.pop_front();
+    return true;
+}
+
+void reset() noexcept {
+    std::lock_guard lock{g_mutex};
+    g_queue.clear();
 }
 
 } // namespace net