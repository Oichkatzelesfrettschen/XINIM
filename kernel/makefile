--- conflicted
+++ resolved
@@ -30,16 +30,10 @@
 	@ld -o kernel  $(obj) $l/libc.a $l/end.o
 	@echo "Kernel done"
 
-<<<<<<< HEAD
 # Compile klib64 from its C source
 klib64.o:       klib64.c
 	$(CC) $(CFLAGS) -c -o $@ $<
-# Compile mpx64 from its C source
-=======
-klib64.o:	klib64.c
-	$(CC) $(CFLAGS) -c -o $@ $<
 
->>>>>>> 19257b6b
 mpx64.o:        mpx64.c
 	$(CC) $(CFLAGS) -c -o $@ $<
 
