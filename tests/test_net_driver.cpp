/**
 * @file test_net_driver.cpp
 * @brief Validate raw packet delivery between two nodes.
 */

#include "../kernel/net_driver.hpp"

#include <cassert>
#include <chrono>
#include <sys/wait.h>
#include <thread>

using namespace std::chrono_literals;

namespace {

constexpr net::node_t PARENT_NODE = 0;
constexpr net::node_t CHILD_NODE = 1;
constexpr std::uint16_t PARENT_PORT = 14000;
constexpr std::uint16_t CHILD_PORT = 14001;

/** Parent process logic sending a packet and expecting a reply. */
int parent_proc(pid_t child) {
    net::init({PARENT_NODE, PARENT_PORT});
<<<<<<< HEAD
    std::array<std::byte, 1> bogus{std::byte{0}};
    assert(!net::send(99, bogus)); // unknown node should fail

    net::add_remote(CHILD_NODE, "127.0.0.1", CHILD_PORT);
=======
    net::add_remote(CHILD_NODE, "127.0.0.1", CHILD_PORT, net::Protocol::UDP);
    assert(net::local_node() != 0);
>>>>>>> de4e151c

    std::this_thread::sleep_for(100ms);

    // Wait for the child to signal readiness
    net::Packet pkt{};
    while (!net::recv(pkt)) {
        std::this_thread::sleep_for(10ms);
    }

    std::array<std::byte, 3> data{std::byte{1}, std::byte{2}, std::byte{3}};
    assert(net::send(CHILD_NODE, data));

    do {
        std::this_thread::sleep_for(10ms);
    } while (!net::recv(pkt));

    assert(pkt.src_node == CHILD_NODE);
    assert(pkt.payload.size() == 3);
    assert(pkt.payload[0] == std::byte{9});

    int status = 0;
    waitpid(child, &status, 0);
    net::shutdown();
    return status;
}

/** Child process echoing a different payload back. */
int child_proc() {
    net::init({CHILD_NODE, CHILD_PORT});
<<<<<<< HEAD
    std::array<std::byte, 1> bogus{std::byte{0}};
    assert(!net::send(77, bogus)); // unknown node should fail

    net::add_remote(PARENT_NODE, "127.0.0.1", PARENT_PORT);
=======
    net::add_remote(PARENT_NODE, "127.0.0.1", PARENT_PORT, net::Protocol::UDP);
>>>>>>> de4e151c

    std::array<std::byte, 1> ready{std::byte{0}};
    assert(net::send(PARENT_NODE, ready));

    net::Packet pkt{};
    while (!net::recv(pkt)) {
        std::this_thread::sleep_for(10ms);
    }
    assert(pkt.src_node == PARENT_NODE);

    std::array<std::byte, 3> reply{std::byte{9}, std::byte{8}, std::byte{7}};
    assert(net::send(PARENT_NODE, reply));

    std::this_thread::sleep_for(50ms);
    net::shutdown();
    return 0;
}

} // namespace

int main() {
    pid_t pid = fork();
    if (pid == 0) {
        return child_proc();
    }
    return parent_proc(pid);
}<|MERGE_RESOLUTION|>--- conflicted
+++ resolved
@@ -1,97 +1,104 @@
 /**
  * @file test_net_driver.cpp
- * @brief Validate raw packet delivery between two nodes.
+ * @brief Validate UDP packet delivery between two nodes.
  */
 
 #include "../kernel/net_driver.hpp"
 
+#include <array>
 #include <cassert>
 #include <chrono>
 #include <sys/wait.h>
 #include <thread>
+#include <unistd.h>
 
 using namespace std::chrono_literals;
 
-namespace {
+static constexpr net::node_t PARENT_NODE = 0;
+static constexpr net::node_t CHILD_NODE  = 1;
+static constexpr uint16_t      PARENT_PORT = 14000;
+static constexpr uint16_t      CHILD_PORT  = 14001;
 
-constexpr net::node_t PARENT_NODE = 0;
-constexpr net::node_t CHILD_NODE = 1;
-constexpr std::uint16_t PARENT_PORT = 14000;
-constexpr std::uint16_t CHILD_PORT = 14001;
+/** Parent process: verifies unknown‐peer send fails, then exchanges payloads. */
+int parent_proc(pid_t child_pid) {
+    // Initialize UDP driver for parent
+    net::init({PARENT_NODE, PARENT_PORT});
 
-/** Parent process logic sending a packet and expecting a reply. */
-int parent_proc(pid_t child) {
-    net::init({PARENT_NODE, PARENT_PORT});
-<<<<<<< HEAD
-    std::array<std::byte, 1> bogus{std::byte{0}};
-    assert(!net::send(99, bogus)); // unknown node should fail
+    // Unknown destination should be rejected
+    std::array<std::byte,1> bogus{std::byte{0}};
+    assert(!net::send(99, bogus));
 
-    net::add_remote(CHILD_NODE, "127.0.0.1", CHILD_PORT);
-=======
+    // Register child as UDP peer
     net::add_remote(CHILD_NODE, "127.0.0.1", CHILD_PORT, net::Protocol::UDP);
     assert(net::local_node() != 0);
->>>>>>> de4e151c
 
-    std::this_thread::sleep_for(100ms);
-
-    // Wait for the child to signal readiness
-    net::Packet pkt{};
+    // Wait for child's readiness signal
+    net::Packet pkt;
     while (!net::recv(pkt)) {
         std::this_thread::sleep_for(10ms);
     }
+    assert(pkt.src_node == CHILD_NODE);
 
-    std::array<std::byte, 3> data{std::byte{1}, std::byte{2}, std::byte{3}};
+    // Send a 3-byte message
+    std::array<std::byte,3> data{std::byte{1}, std::byte{2}, std::byte{3}};
     assert(net::send(CHILD_NODE, data));
 
-    do {
+    // Await and verify child's reply
+    while (!net::recv(pkt)) {
         std::this_thread::sleep_for(10ms);
-    } while (!net::recv(pkt));
+    }
+    assert(pkt.src_node == CHILD_NODE);
+    assert(pkt.payload.size() == data.size());
+    assert(pkt.payload[0] == std::byte{9});
+    assert(pkt.payload[1] == std::byte{8});
+    assert(pkt.payload[2] == std::byte{7});
 
-    assert(pkt.src_node == CHILD_NODE);
-    assert(pkt.payload.size() == 3);
-    assert(pkt.payload[0] == std::byte{9});
-
-    int status = 0;
-    waitpid(child, &status, 0);
+    // Clean up
+    waitpid(child_pid, nullptr, 0);
     net::shutdown();
-    return status;
+    return 0;
 }
 
-/** Child process echoing a different payload back. */
+/** Child process: signals readiness, echoes back a 3-byte reply. */
 int child_proc() {
+    // Initialize UDP driver for child
     net::init({CHILD_NODE, CHILD_PORT});
-<<<<<<< HEAD
-    std::array<std::byte, 1> bogus{std::byte{0}};
-    assert(!net::send(77, bogus)); // unknown node should fail
 
-    net::add_remote(PARENT_NODE, "127.0.0.1", PARENT_PORT);
-=======
+    // Unknown destination should be rejected
+    std::array<std::byte,1> bogus{std::byte{0}};
+    assert(!net::send(77, bogus));
+
+    // Register parent as UDP peer
     net::add_remote(PARENT_NODE, "127.0.0.1", PARENT_PORT, net::Protocol::UDP);
->>>>>>> de4e151c
 
-    std::array<std::byte, 1> ready{std::byte{0}};
+    // Signal readiness to parent
+    std::array<std::byte,1> ready{std::byte{0}};
     assert(net::send(PARENT_NODE, ready));
 
-    net::Packet pkt{};
+    // Receive parent's message
+    net::Packet pkt;
     while (!net::recv(pkt)) {
         std::this_thread::sleep_for(10ms);
     }
     assert(pkt.src_node == PARENT_NODE);
+    assert(pkt.payload.size() == 3);
 
-    std::array<std::byte, 3> reply{std::byte{9}, std::byte{8}, std::byte{7}};
+    // Send back reply [9,8,7]
+    std::array<std::byte,3> reply{std::byte{9}, std::byte{8}, std::byte{7}};
     assert(net::send(PARENT_NODE, reply));
 
+    // Give parent time to receive
     std::this_thread::sleep_for(50ms);
     net::shutdown();
     return 0;
 }
 
-} // namespace
-
 int main() {
     pid_t pid = fork();
+    assert(pid >= 0);
     if (pid == 0) {
         return child_proc();
+    } else {
+        return parent_proc(pid);
     }
-    return parent_proc(pid);
 }