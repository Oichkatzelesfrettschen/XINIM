--- conflicted
+++ resolved
@@ -1,4 +1,3 @@
-<<<<<<< HEAD
 /**
  * @file test_net_driver.cpp
  * @brief Validate UDP packet delivery between two nodes.
@@ -103,7 +102,6 @@
         return parent_proc(pid);
     }
 }
-=======
 /**
  * @file test_net_driver.cpp
  * @brief Validate UDP packet delivery between two nodes.
@@ -207,5 +205,4 @@
     } else {
         return parent_proc(pid);
     }
-}
->>>>>>> 1e1483b9
+}