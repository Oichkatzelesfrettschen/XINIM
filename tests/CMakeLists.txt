--- conflicted
+++ resolved
@@ -1,32 +1,3 @@
-<<<<<<< HEAD
-# Unit tests for Minix library routines and basic system calls
-
-# Library routine tests compile selected sources directly
-add_executable(minix_test_lib
-    test_lib.cpp
-    "${CMAKE_SOURCE_DIR}/lib/strlen.cpp"  # Use CMAKE_SOURCE_DIR for clarity
-    "${CMAKE_SOURCE_DIR}/lib/strcmp.cpp"
-    "${CMAKE_SOURCE_DIR}/lib/rand.cpp"
-)
-
-# Ensure lib_test can find necessary headers from the C library's public interface
-target_include_directories(minix_test_lib PUBLIC
-    "${CMAKE_SOURCE_DIR}/include"
-    "${CMAKE_SOURCE_DIR}/h"
-)
-
-target_compile_options(minix_test_lib PRIVATE -std=c++17 -fno-builtin)
-
-add_test(NAME minix_test_lib COMMAND minix_test_lib)
-
-# System call tests rely on the host C library only (or direct syscalls)
-add_executable(minix_test_syscall test_syscall.cpp)
-target_include_directories(minix_test_syscall PUBLIC
-    "${CMAKE_SOURCE_DIR}/include" # May need some type definitions
-    "${CMAKE_SOURCE_DIR}/h"
-)
-add_test(NAME minix_test_syscall COMMAND minix_test_syscall)
-=======
 # CMake configuration for XINIM Unit Tests
 #
 # This file defines the build and test configuration for the XINIM unit tests,
@@ -399,7 +370,7 @@
 # No need to add_subdirectory here as it creates conflicts
 
 # -----------------------------------------------------------------------------
-# Recommendations
+# Recommendations for @copilot TODOs and AI Agent FIXMEs: 
 # -----------------------------------------------------------------------------
 # - Ensure consistent include paths across all tests by centralizing XINIM_INCLUDES.
 # - Consider enabling disabled tests (minix_test_streams, minix_test_stream_foundation)
@@ -408,5 +379,4 @@
 #   compatibility.
 # - Integrate tests into a CI pipeline with artifacts for test reports.
 # - Document test purposes and expected outcomes in a separate README or test guide.
-# - Validate cross-platform compatibility by testing on different compilers (e.g., GCC, Clang).
->>>>>>> ad8adfb2
+# - Validate cross-platform compatibility by testing on different compilers (e.g., GCC, Clang).