--- conflicted
+++ resolved
@@ -1,33 +1,31 @@
-#Unit tests for Minix library routines and basic system calls
+# Unit tests for Minix library routines and basic system calls
 
-#Library routine tests compile selected sources directly
+# Library routine tests compile selected sources directly
 add_executable(minix_test_lib
     test_lib.cpp
-    "${CMAKE_SOURCE_DIR}/lib/strlen.cpp"  # Use CMAKE_SOURCE_DIR for clarity
+    "${CMAKE_SOURCE_DIR}/lib/strlen.cpp"
     "${CMAKE_SOURCE_DIR}/lib/strcmp.cpp"
     "${CMAKE_SOURCE_DIR}/lib/rand.cpp"
 )
 
-#Ensure lib_test can find necessary headers from the C library's public interface
+# Ensure lib_test can find necessary headers from the C library's public interface
 target_include_directories(minix_test_lib PUBLIC
     "${CMAKE_SOURCE_DIR}/include"
     "${CMAKE_SOURCE_DIR}/h"
 )
-
 target_compile_options(minix_test_lib PRIVATE -std=c++23 -fno-builtin)
-
 add_test(NAME minix_test_lib COMMAND minix_test_lib)
 
-#System call tests rely on the host C library only(or direct syscalls)
+# System call tests rely on the host C library only (or direct syscalls)
 add_executable(minix_test_syscall test_syscall.cpp)
 target_include_directories(minix_test_syscall PUBLIC
-    "${CMAKE_SOURCE_DIR}/include" # May need some type definitions
+    "${CMAKE_SOURCE_DIR}/include"
     "${CMAKE_SOURCE_DIR}/h"
 )
 add_test(NAME minix_test_syscall COMMAND minix_test_syscall)
 
-#Fastpath unit test
-#Add Stream architecture tests
+# Fastpath unit test
+# Add Stream architecture tests
 add_executable(minix_test_streams test_streams.cpp)
 target_link_libraries(minix_test_streams PRIVATE minix_libc)
 target_include_directories(minix_test_streams PUBLIC
@@ -38,31 +36,34 @@
 add_test(NAME minix_test_streams COMMAND minix_test_streams)
 set_tests_properties(minix_test_streams PROPERTIES DISABLED TRUE)
 
-#Wormhole unit test
+# Wormhole unit test
 add_executable(minix_test_fastpath test_fastpath.cpp
     "${CMAKE_SOURCE_DIR}/kernel/wormhole.cpp"
-    "${CMAKE_SOURCE_DIR}/kernel/schedule.cpp")
+    "${CMAKE_SOURCE_DIR}/kernel/schedule.cpp"
+)
 target_include_directories(minix_test_fastpath PUBLIC
-    "${CMAKE_SOURCE_DIR}/kernel"  # For fastpath headers
+    "${CMAKE_SOURCE_DIR}/kernel"
 )
 add_test(NAME minix_test_fastpath COMMAND minix_test_fastpath)
 
 # Scheduler unit test
 add_executable(minix_test_scheduler test_scheduler.cpp
-    "${CMAKE_SOURCE_DIR}/kernel/schedule.cpp")
+    "${CMAKE_SOURCE_DIR}/kernel/schedule.cpp"
+)
 target_include_directories(minix_test_scheduler PUBLIC
     "${CMAKE_SOURCE_DIR}/kernel"
-    "${CMAKE_SOURCE_DIR}/include")
+    "${CMAKE_SOURCE_DIR}/include"
+)
 add_test(NAME minix_test_scheduler COMMAND minix_test_scheduler)
 
-#Semantic region unit test
+# Semantic region unit test
 add_executable(minix_test_semantic_region test_semantic_region.cpp)
 target_include_directories(minix_test_semantic_region PUBLIC
     "${CMAKE_SOURCE_DIR}/include"
 )
 add_test(NAME minix_test_semantic_region COMMAND minix_test_semantic_region)
 
-#Stream foundation verification test
+# Stream foundation verification test
 add_executable(minix_test_stream_foundation
     test_stream_foundation.cpp
     "${CMAKE_SOURCE_DIR}/lib/io/src/file_stream.cpp"
@@ -72,15 +73,15 @@
 set_target_properties(minix_test_stream_foundation PROPERTIES
     CXX_STANDARD 23
     CXX_STANDARD_REQUIRED ON
+    EXCLUDE_FROM_ALL TRUE
 )
 target_include_directories(minix_test_stream_foundation PUBLIC
     "${CMAKE_SOURCE_DIR}/include"
 )
-set_target_properties(minix_test_stream_foundation PROPERTIES EXCLUDE_FROM_ALL TRUE)
 add_test(NAME minix_test_stream_foundation COMMAND minix_test_stream_foundation)
 set_tests_properties(minix_test_stream_foundation PROPERTIES DISABLED TRUE)
 
-#MemoryStream unit test
+# MemoryStream unit test
 add_executable(minix_test_memory_stream
     test_memory_stream.cpp
     "${CMAKE_SOURCE_DIR}/lib/io/src/memory_stream.cpp"
@@ -94,7 +95,6 @@
 )
 add_test(NAME minix_test_memory_stream COMMAND minix_test_memory_stream)
 
-<<<<<<< HEAD
 # Scheduler edge case unit test
 add_executable(minix_test_scheduler_edge
     test_scheduler_edge.cpp
@@ -125,7 +125,6 @@
     "${CMAKE_SOURCE_DIR}/include"
 )
 add_test(NAME minix_test_fastpath_preconditions COMMAND minix_test_fastpath_preconditions)
-=======
-# Add cryptography unit tests
-add_subdirectory(crypto)
->>>>>>> 96722854
+
+# Cryptography unit tests
+add_subdirectory(crypto)