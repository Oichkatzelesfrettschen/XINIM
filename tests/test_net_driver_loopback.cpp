--- conflicted
+++ resolved
@@ -1,4 +1,3 @@
-<<<<<<< HEAD
 /**
  * @file test_net_driver_loopback.cpp
  * @brief Validate sending a packet to ourselves over UDP loopback.
@@ -36,7 +35,6 @@
     net::shutdown();
     return 0;
 }
-=======
 /**
  * @file test_net_driver_loopback.cpp
  * @brief Validate sending a packet to ourselves over UDP loopback.
@@ -73,5 +71,4 @@
 
     net::driver.shutdown();
     return 0;
-}
->>>>>>> 1e1483b9
+}