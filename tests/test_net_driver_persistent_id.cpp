<<<<<<< HEAD
/**
 * @file test_net_driver_persistent_id.cpp
 * @brief Ensure local node identifier persists across driver runs.
 */

#include "../kernel/net_driver.hpp"

#include <cassert>
#include <filesystem>
#include <unistd.h>

int main() {
    std::filesystem::path dir{"/tmp/xinim_persist"};
    std::filesystem::remove_all(dir);
    std::filesystem::create_directories(dir);
    const auto file = dir / "node_id";
    ::unlink(file.c_str());

    net::init(net::Config{0, 16000, 0, net::OverflowPolicy::DropNewest, dir});
    const auto first = net::local_node();
    assert(first != 0);
    net::shutdown();

    net::init(net::Config{0, 16000, 0, net::OverflowPolicy::DropNewest, dir});
    const auto second = net::local_node();
    assert(first == second);
    net::shutdown();

    std::filesystem::remove_all(dir);
    return 0;
}
=======
/**
 * @file test_net_driver_persistent_id.cpp
 * @brief Ensure local node identifier persists across driver runs.
 */

#include "../kernel/net_driver.hpp"

#include <cassert>
#include <unistd.h>

int main() {
    ::unlink("/etc/xinim/node_id");

    net::driver.init(net::Config{0, 16000});
    const auto first = net::driver.local_node();
    assert(first != 0);
    net::driver.shutdown();

    net::driver.init(net::Config{0, 16000});
    const auto second = net::driver.local_node();
    assert(first == second);
    net::driver.shutdown();

    ::unlink("/etc/xinim/node_id");
    return 0;
}
>>>>>>> 1e1483b9
<|MERGE_RESOLUTION|>--- conflicted
+++ resolved
@@ -1,60 +1,57 @@
-<<<<<<< HEAD
-/**
- * @file test_net_driver_persistent_id.cpp
- * @brief Ensure local node identifier persists across driver runs.
- */
-
-#include "../kernel/net_driver.hpp"
-
-#include <cassert>
-#include <filesystem>
-#include <unistd.h>
-
-int main() {
-    std::filesystem::path dir{"/tmp/xinim_persist"};
-    std::filesystem::remove_all(dir);
-    std::filesystem::create_directories(dir);
-    const auto file = dir / "node_id";
-    ::unlink(file.c_str());
-
-    net::init(net::Config{0, 16000, 0, net::OverflowPolicy::DropNewest, dir});
-    const auto first = net::local_node();
-    assert(first != 0);
-    net::shutdown();
-
-    net::init(net::Config{0, 16000, 0, net::OverflowPolicy::DropNewest, dir});
-    const auto second = net::local_node();
-    assert(first == second);
-    net::shutdown();
-
-    std::filesystem::remove_all(dir);
-    return 0;
-}
-=======
-/**
- * @file test_net_driver_persistent_id.cpp
- * @brief Ensure local node identifier persists across driver runs.
- */
-
-#include "../kernel/net_driver.hpp"
-
-#include <cassert>
-#include <unistd.h>
-
-int main() {
-    ::unlink("/etc/xinim/node_id");
-
-    net::driver.init(net::Config{0, 16000});
-    const auto first = net::driver.local_node();
-    assert(first != 0);
-    net::driver.shutdown();
-
-    net::driver.init(net::Config{0, 16000});
-    const auto second = net::driver.local_node();
-    assert(first == second);
-    net::driver.shutdown();
-
-    ::unlink("/etc/xinim/node_id");
-    return 0;
-}
->>>>>>> 1e1483b9
+/**
+ * @file test_net_driver_persistent_id.cpp
+ * @brief Ensure local node identifier persists across driver runs.
+ */
+
+#include "../kernel/net_driver.hpp"
+
+#include <cassert>
+#include <filesystem>
+#include <unistd.h>
+
+int main() {
+    std::filesystem::path dir{"/tmp/xinim_persist"};
+    std::filesystem::remove_all(dir);
+    std::filesystem::create_directories(dir);
+    const auto file = dir / "node_id";
+    ::unlink(file.c_str());
+
+    net::init(net::Config{0, 16000, 0, net::OverflowPolicy::DropNewest, dir});
+    const auto first = net::local_node();
+    assert(first != 0);
+    net::shutdown();
+
+    net::init(net::Config{0, 16000, 0, net::OverflowPolicy::DropNewest, dir});
+    const auto second = net::local_node();
+    assert(first == second);
+    net::shutdown();
+
+    std::filesystem::remove_all(dir);
+    return 0;
+}
+/**
+ * @file test_net_driver_persistent_id.cpp
+ * @brief Ensure local node identifier persists across driver runs.
+ */
+
+#include "../kernel/net_driver.hpp"
+
+#include <cassert>
+#include <unistd.h>
+
+int main() {
+    ::unlink("/etc/xinim/node_id");
+
+    net::driver.init(net::Config{0, 16000});
+    const auto first = net::driver.local_node();
+    assert(first != 0);
+    net::driver.shutdown();
+
+    net::driver.init(net::Config{0, 16000});
+    const auto second = net::driver.local_node();
+    assert(first == second);
+    net::driver.shutdown();
+
+    ::unlink("/etc/xinim/node_id");
+    return 0;
+}