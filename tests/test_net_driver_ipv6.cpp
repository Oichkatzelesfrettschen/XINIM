<<<<<<< HEAD
/**
 * @file test_net_driver_ipv6.cpp
 * @brief Validate UDP and TCP packet delivery over IPv6 loopback.
 */

#include "../kernel/net_driver.hpp"

#include <array>
#include <cassert>
#include <chrono>
#include <sys/wait.h>
#include <thread>
#include <unistd.h>

using namespace std::chrono_literals;

namespace {

constexpr net::node_t PARENT_NODE = 0;
constexpr net::node_t CHILD_NODE = 1;
constexpr uint16_t UDP_PARENT_PORT = 17000;
constexpr uint16_t UDP_CHILD_PORT = 17001;
constexpr uint16_t TCP_PARENT_PORT = 17002;
constexpr uint16_t TCP_CHILD_PORT = 17003;

/**
 * @brief Child process for the UDP phase.
 */
int udp_child() {
    net::init(net::Config{CHILD_NODE, UDP_CHILD_PORT});
    net::add_remote(PARENT_NODE, "::1", UDP_PARENT_PORT, net::Protocol::UDP);

    std::array<std::byte, 1> ready{std::byte{0}};
    assert(net::send(PARENT_NODE, ready) == std::errc{});

    net::Packet pkt;
    while (!net::recv(pkt)) {
        std::this_thread::sleep_for(10ms);
    }
    assert(pkt.src_node == PARENT_NODE);
    assert(pkt.payload.size() == 3);

    std::array<std::byte, 3> reply{std::byte{9}, std::byte{8}, std::byte{7}};
    assert(net::send(PARENT_NODE, reply) == std::errc{});

    std::this_thread::sleep_for(50ms);
    net::shutdown();
    return 0;
}

/**
 * @brief Parent process for the UDP phase.
 */
int udp_parent(pid_t child) {
    net::init(net::Config{PARENT_NODE, UDP_PARENT_PORT});
    net::add_remote(CHILD_NODE, "::1", UDP_CHILD_PORT, net::Protocol::UDP);

    net::Packet pkt;
    while (!net::recv(pkt)) {
        std::this_thread::sleep_for(10ms);
    }
    assert(pkt.src_node == CHILD_NODE);

    std::array<std::byte, 3> payload{std::byte{1}, std::byte{2}, std::byte{3}};
    assert(net::send(CHILD_NODE, payload) == std::errc{});

    do {
        std::this_thread::sleep_for(10ms);
    } while (!net::recv(pkt));

    assert(pkt.src_node == CHILD_NODE);
    assert(pkt.payload.size() == payload.size());

    int status = 0;
    waitpid(child, &status, 0);
    net::shutdown();
    return status;
}

/**
 * @brief Child process for the TCP phase.
 */
int tcp_child() {
    net::init(net::Config{CHILD_NODE, TCP_CHILD_PORT});
    net::add_remote(PARENT_NODE, "::1", TCP_PARENT_PORT, net::Protocol::TCP);

    std::array<std::byte, 1> ready{std::byte{0}};
    assert(net::send(PARENT_NODE, ready) == std::errc{});

    net::Packet pkt;
    while (!net::recv(pkt)) {
        std::this_thread::sleep_for(10ms);
    }
    assert(pkt.src_node == PARENT_NODE);
    assert(pkt.payload.size() == 3);

    std::array<std::byte, 3> reply{std::byte{9}, std::byte{8}, std::byte{7}};
    assert(net::send(PARENT_NODE, reply) == std::errc{});

    std::this_thread::sleep_for(50ms);
    net::shutdown();
    return 0;
}

/**
 * @brief Parent process for the TCP phase.
 */
int tcp_parent(pid_t child) {
    net::init(net::Config{PARENT_NODE, TCP_PARENT_PORT});
    net::add_remote(CHILD_NODE, "::1", TCP_CHILD_PORT, net::Protocol::TCP);

    net::Packet pkt;
    while (!net::recv(pkt)) {
        std::this_thread::sleep_for(10ms);
    }
    assert(pkt.src_node == CHILD_NODE);

    std::array<std::byte, 3> payload{std::byte{1}, std::byte{2}, std::byte{3}};
    assert(net::send(CHILD_NODE, payload) == std::errc{});

    do {
        std::this_thread::sleep_for(10ms);
    } while (!net::recv(pkt));

    assert(pkt.src_node == CHILD_NODE);
    assert(pkt.payload.size() == payload.size());

    int status = 0;
    waitpid(child, &status, 0);
    net::shutdown();
    return status;
}

} // namespace

/**
 * @brief Entry point running UDP then TCP tests.
 */
int main() {
    pid_t pid = fork();
    if (pid == 0) {
        return udp_child();
    }
    if (udp_parent(pid) != 0) {
        return 1;
    }

    pid = fork();
    if (pid == 0) {
        return tcp_child();
    }
    return tcp_parent(pid);
}
=======
/**
 * @file test_net_driver_ipv6.cpp
 * @brief Validate UDP and TCP packet delivery over IPv6 loopback.
 */

#include "../kernel/net_driver.hpp"

#include <array>
#include <cassert>
#include <chrono>
#include <sys/wait.h>
#include <thread>
#include <unistd.h>

using namespace std::chrono_literals;

namespace {

constexpr net::node_t PARENT_NODE = 0;
constexpr net::node_t CHILD_NODE = 1;
constexpr uint16_t UDP_PARENT_PORT = 17000;
constexpr uint16_t UDP_CHILD_PORT = 17001;
constexpr uint16_t TCP_PARENT_PORT = 17002;
constexpr uint16_t TCP_CHILD_PORT = 17003;

/**
 * @brief Child process for the UDP phase.
 */
int udp_child() {
    net::driver.init(net::Config{CHILD_NODE, UDP_CHILD_PORT});
    net::driver.add_remote(PARENT_NODE, "::1", UDP_PARENT_PORT, net::Protocol::UDP);

    std::array<std::byte, 1> ready{std::byte{0}};
    assert(net::driver.send(PARENT_NODE, ready) == std::errc{});

    net::Packet pkt;
    while (!net::driver.recv(pkt)) {
        std::this_thread::sleep_for(10ms);
    }
    assert(pkt.src_node == PARENT_NODE);
    assert(pkt.payload.size() == 3);

    std::array<std::byte, 3> reply{std::byte{9}, std::byte{8}, std::byte{7}};
    assert(net::driver.send(PARENT_NODE, reply) == std::errc{});

    std::this_thread::sleep_for(50ms);
    net::driver.shutdown();
    return 0;
}

/**
 * @brief Parent process for the UDP phase.
 */
int udp_parent(pid_t child) {
    net::driver.init(net::Config{PARENT_NODE, UDP_PARENT_PORT});
    net::driver.add_remote(CHILD_NODE, "::1", UDP_CHILD_PORT, net::Protocol::UDP);

    net::Packet pkt;
    while (!net::driver.recv(pkt)) {
        std::this_thread::sleep_for(10ms);
    }
    assert(pkt.src_node == CHILD_NODE);

    std::array<std::byte, 3> payload{std::byte{1}, std::byte{2}, std::byte{3}};
    assert(net::driver.send(CHILD_NODE, payload) == std::errc{});

    do {
        std::this_thread::sleep_for(10ms);
    } while (!net::driver.recv(pkt));

    assert(pkt.src_node == CHILD_NODE);
    assert(pkt.payload.size() == payload.size());

    int status = 0;
    waitpid(child, &status, 0);
    net::driver.shutdown();
    return status;
}

/**
 * @brief Child process for the TCP phase.
 */
int tcp_child() {
    net::driver.init(net::Config{CHILD_NODE, TCP_CHILD_PORT});
    net::driver.add_remote(PARENT_NODE, "::1", TCP_PARENT_PORT, net::Protocol::TCP);

    std::array<std::byte, 1> ready{std::byte{0}};
    assert(net::driver.send(PARENT_NODE, ready) == std::errc{});

    net::Packet pkt;
    while (!net::driver.recv(pkt)) {
        std::this_thread::sleep_for(10ms);
    }
    assert(pkt.src_node == PARENT_NODE);
    assert(pkt.payload.size() == 3);

    std::array<std::byte, 3> reply{std::byte{9}, std::byte{8}, std::byte{7}};
    assert(net::driver.send(PARENT_NODE, reply) == std::errc{});

    std::this_thread::sleep_for(50ms);
    net::driver.shutdown();
    return 0;
}

/**
 * @brief Parent process for the TCP phase.
 */
int tcp_parent(pid_t child) {
    net::driver.init(net::Config{PARENT_NODE, TCP_PARENT_PORT});
    net::driver.add_remote(CHILD_NODE, "::1", TCP_CHILD_PORT, net::Protocol::TCP);

    net::Packet pkt;
    while (!net::driver.recv(pkt)) {
        std::this_thread::sleep_for(10ms);
    }
    assert(pkt.src_node == CHILD_NODE);

    std::array<std::byte, 3> payload{std::byte{1}, std::byte{2}, std::byte{3}};
    assert(net::driver.send(CHILD_NODE, payload) == std::errc{});

    do {
        std::this_thread::sleep_for(10ms);
    } while (!net::driver.recv(pkt));

    assert(pkt.src_node == CHILD_NODE);
    assert(pkt.payload.size() == payload.size());

    int status = 0;
    waitpid(child, &status, 0);
    net::driver.shutdown();
    return status;
}

} // namespace

/**
 * @brief Entry point running UDP then TCP tests.
 */
int main() {
    pid_t pid = fork();
    if (pid == 0) {
        return udp_child();
    }
    if (udp_parent(pid) != 0) {
        return 1;
    }

    pid = fork();
    if (pid == 0) {
        return tcp_child();
    }
    return tcp_parent(pid);
}
>>>>>>> 1e1483b9
<|MERGE_RESOLUTION|>--- conflicted
+++ resolved
@@ -1,4 +1,3 @@
-<<<<<<< HEAD
 /**
  * @file test_net_driver_ipv6.cpp
  * @brief Validate UDP and TCP packet delivery over IPv6 loopback.
@@ -152,7 +151,6 @@
     }
     return tcp_parent(pid);
 }
-=======
 /**
  * @file test_net_driver_ipv6.cpp
  * @brief Validate UDP and TCP packet delivery over IPv6 loopback.
@@ -305,5 +303,4 @@
         return tcp_child();
     }
     return tcp_parent(pid);
-}
->>>>>>> 1e1483b9
+}