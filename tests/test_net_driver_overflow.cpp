--- conflicted
+++ resolved
@@ -1,322 +1,319 @@
-<<<<<<< HEAD
-/**
- * @file test_net_driver_overflow.cpp
- * @brief Validate queue overflow handling for net::OverflowPolicy::DropOldest.
- */
-
-#include "../kernel/net_driver.hpp"
-
-#include <cassert>
-#include <chrono>
-#include <iostream>
-#include <sys/wait.h>
-#include <thread>
-
-using namespace std::chrono_literals;
-
-namespace {
-
-constexpr net::node_t PARENT_NODE = 0;
-constexpr net::node_t CHILD_NODE = 1;
-constexpr std::uint16_t PARENT_PORT = 14100;
-constexpr std::uint16_t CHILD_PORT = 14101;
-
-/**
- * @brief Parent process instructs the child and verifies only the newest packet
- *        remains in the queue after overflow.
- *
- * The function drains any queued packets after giving the child time to send a
- * burst. The number and content of packets is validated to ensure the
- * ``DropOldest`` policy discarded the first packet while preserving the second.
- *
- * @param child PID of the forked child process.
- * @return Exit status from the child.
- */
-int parent_proc(pid_t child) {
-    net::init(net::Config{PARENT_NODE, PARENT_PORT, 1, net::OverflowPolicy::DropOldest});
-    net::add_remote(CHILD_NODE, "127.0.0.1", CHILD_PORT);
-
-    net::Packet pkt{};
-    // Wait for the child to signal readiness, with timeout to avoid infinite wait
-    constexpr auto timeout = 5s;
-    auto start = std::chrono::steady_clock::now();
-    while (!net::recv(pkt)) {
-        if (std::chrono::steady_clock::now() - start > timeout) {
-            std::cerr << "Timeout waiting for child to signal readiness." << std::endl;
-            std::exit(EXIT_FAILURE);
-        }
-        std::this_thread::sleep_for(10ms);
-    }
-
-    std::array<std::byte, 1> pkt_start{std::byte{0}};
-    assert(net::send(CHILD_NODE, pkt_start) == std::errc{});
-
-    // Allow child to send its packets
-    std::this_thread::sleep_for(100ms);
-
-    std::vector<std::byte> received{};
-    while (net::recv(pkt)) {
-        if (!pkt.payload.empty()) {
-            received.push_back(pkt.payload.front());
-        }
-    }
-
-    assert(received.size() == 1);
-    assert(received[0] == std::byte{2});
-
-    int status = 0;
-    waitpid(child, &status, 0);
-    net::shutdown();
-    return status;
-}
-
-/**
- * @brief Child sends two packets quickly to overflow the parent's queue.
- *
- * After waiting for a start signal from the parent, two single-byte packets are
- * transmitted in rapid succession. The function then sleeps briefly to ensure
- * delivery before shutting down.
- *
- * @return Always zero on success.
- */
-int child_proc() {
-    net::init(net::Config{CHILD_NODE, CHILD_PORT});
-    net::add_remote(PARENT_NODE, "127.0.0.1", PARENT_PORT);
-
-    net::Packet pkt{};
-    while (!net::recv(pkt)) {
-        std::this_thread::sleep_for(10ms);
-    }
-
-    std::array<std::byte, 1> one{std::byte{1}};
-    std::array<std::byte, 1> two{std::byte{2}};
-    assert(net::send(PARENT_NODE, one) == std::errc{});
-    assert(net::send(PARENT_NODE, two) == std::errc{});
-
-    std::this_thread::sleep_for(50ms);
-    net::shutdown();
-    return 0;
-}
-
-} // namespace
-
-/**
- * @brief Entry point spawning a child to run the overflow test.
- */
-int main() {
-    pid_t pid = fork();
-    if (pid == 0) {
-        return child_proc();
-    }
-    return parent_proc(pid);
-}
-/**
- * @file test_net_driver_overflow.cpp
- * @brief Validate queue overflow handling for net::OverflowPolicy::Overwrite.
- */
-
-#include "../kernel/net_driver.hpp"
-#include <iostream>
-
-#include <cassert>
-#include <chrono>
-#include <sys/wait.h>
-#include <thread>
-
-using namespace std::chrono_literals;
-
-namespace {
-
-constexpr net::node_t PARENT_NODE = 0;
-constexpr net::node_t CHILD_NODE = 1;
-constexpr std::uint16_t PARENT_PORT = 14100;
-constexpr std::uint16_t CHILD_PORT = 14101;
-
-/**
- * @brief Parent process instructs the child and verifies the last packet is kept.
- *
- * @param child PID of the forked child process.
- * @return Exit status from the child.
- */
-int parent_proc(pid_t child) {
-    net::init(net::Config{PARENT_NODE, PARENT_PORT, 1, net::OverflowPolicy::Overwrite});
-    net::add_remote(CHILD_NODE, "127.0.0.1", CHILD_PORT);
-
-    net::Packet pkt{};
-    // Wait for the child to signal readiness, with timeout to avoid infinite wait
-    constexpr auto timeout = 5s;
-    auto begin = std::chrono::steady_clock::now();
-    while (!net::recv(pkt)) {
-        if (std::chrono::steady_clock::now() - begin > timeout) {
-            std::cerr << "Timeout waiting for child to signal readiness." << std::endl;
-            std::exit(EXIT_FAILURE);
-        }
-        std::this_thread::sleep_for(10ms);
-    }
-
-    std::array<std::byte, 1> start_msg{std::byte{0}};
-    net::send(CHILD_NODE, start_msg);
-
-    std::this_thread::sleep_for(100ms);
-
-    if (!net::recv(pkt)) {
-        return 1; // no packet received
-    }
-    assert(pkt.payload.size() == 1);
-    assert(pkt.payload[0] == std::byte{2});
-
-    int status = 0;
-    waitpid(child, &status, 0);
-    net::shutdown();
-    return status;
-}
-
-/**
- * @brief Child sends two packets quickly to overflow the parent's queue.
- *
- * @return Always zero on success.
- */
-int child_proc() {
-    net::init(net::Config{CHILD_NODE, CHILD_PORT});
-    net::add_remote(PARENT_NODE, "127.0.0.1", PARENT_PORT);
-
-    net::Packet pkt{};
-    while (!net::recv(pkt)) {
-        std::this_thread::sleep_for(10ms);
-    }
-
-    std::array<std::byte, 1> one{std::byte{1}};
-    std::array<std::byte, 1> two{std::byte{2}};
-    net::send(PARENT_NODE, one);
-    net::send(PARENT_NODE, two);
-
-    std::this_thread::sleep_for(50ms);
-    net::shutdown();
-    return 0;
-}
-
-} // namespace
-
-/**
- * @brief Entry point spawning a child to run the overflow test.
- */
-int main() {
-    pid_t pid = fork();
-    if (pid == 0) {
-        return child_proc();
-    }
-    return parent_proc(pid);
-}
-=======
-/**
- * @file test_net_driver_overflow.cpp
- * @brief Validate queue overflow handling for net::OverflowPolicy::DropOldest.
- */
-
-#include "../kernel/net_driver.hpp"
-
-#include <cassert>
-#include <chrono>
-#include <iostream>
-#include <sys/wait.h>
-#include <thread>
-
-using namespace std::chrono_literals;
-
-namespace {
-
-constexpr net::node_t PARENT_NODE = 0;
-constexpr net::node_t CHILD_NODE = 1;
-constexpr std::uint16_t PARENT_PORT = 14100;
-constexpr std::uint16_t CHILD_PORT = 14101;
-
-/**
- * @brief Parent process instructs the child and verifies only the newest packet
- *        remains in the queue after overflow.
- *
- * The function drains any queued packets after giving the child time to send a
- * burst. The number and content of packets is validated to ensure the
- * ``DropOldest`` policy discarded the first packet while preserving the second.
- *
- * @param child PID of the forked child process.
- * @return Exit status from the child.
- */
-int parent_proc(pid_t child) {
-    net::driver.init(net::Config{PARENT_NODE, PARENT_PORT, 1, net::OverflowPolicy::DropOldest});
-    net::driver.add_remote(CHILD_NODE, "127.0.0.1", CHILD_PORT);
-
-    net::Packet pkt{};
-    // Wait for the child to signal readiness, with timeout to avoid infinite wait
-    constexpr auto timeout = 5s;
-    auto start = std::chrono::steady_clock::now();
-    while (!net::driver.recv(pkt)) {
-        if (std::chrono::steady_clock::now() - start > timeout) {
-            std::cerr << "Timeout waiting for child to signal readiness." << std::endl;
-            std::exit(EXIT_FAILURE);
-        }
-        std::this_thread::sleep_for(10ms);
-    }
-
-    std::array<std::byte, 1> pkt_start{std::byte{0}};
-    assert(net::driver.send(CHILD_NODE, pkt_start) == std::errc{});
-
-    // Allow child to send its packets
-    std::this_thread::sleep_for(100ms);
-
-    std::vector<std::byte> received{};
-    while (net::driver.recv(pkt)) {
-        if (!pkt.payload.empty()) {
-            received.push_back(pkt.payload.front());
-        }
-    }
-
-    assert(received.size() == 1);
-    assert(received[0] == std::byte{2});
-
-    int status = 0;
-    waitpid(child, &status, 0);
-    net::driver.shutdown();
-    return status;
-}
-
-/**
- * @brief Child sends two packets quickly to overflow the parent's queue.
- *
- * After waiting for a start signal from the parent, two single-byte packets are
- * transmitted in rapid succession. The function then sleeps briefly to ensure
- * delivery before shutting down.
- *
- * @return Always zero on success.
- */
-int child_proc() {
-    net::driver.init(net::Config{CHILD_NODE, CHILD_PORT});
-    net::driver.add_remote(PARENT_NODE, "127.0.0.1", PARENT_PORT);
-
-    net::Packet pkt{};
-    while (!net::driver.recv(pkt)) {
-        std::this_thread::sleep_for(10ms);
-    }
-
-    std::array<std::byte, 1> one{std::byte{1}};
-    std::array<std::byte, 1> two{std::byte{2}};
-    assert(net::driver.send(PARENT_NODE, one) == std::errc{});
-    assert(net::driver.send(PARENT_NODE, two) == std::errc{});
-
-    std::this_thread::sleep_for(50ms);
-    net::driver.shutdown();
-    return 0;
-}
-
-} // namespace
-
-/**
- * @brief Entry point spawning a child to run the overflow test.
- */
-int main() {
-    pid_t pid = fork();
-    if (pid == 0) {
-        return child_proc();
-    }
-    return parent_proc(pid);
-}
->>>>>>> 1e1483b9
+/**
+ * @file test_net_driver_overflow.cpp
+ * @brief Validate queue overflow handling for net::OverflowPolicy::DropOldest.
+ */
+
+#include "../kernel/net_driver.hpp"
+
+#include <cassert>
+#include <chrono>
+#include <iostream>
+#include <sys/wait.h>
+#include <thread>
+
+using namespace std::chrono_literals;
+
+namespace {
+
+constexpr net::node_t PARENT_NODE = 0;
+constexpr net::node_t CHILD_NODE = 1;
+constexpr std::uint16_t PARENT_PORT = 14100;
+constexpr std::uint16_t CHILD_PORT = 14101;
+
+/**
+ * @brief Parent process instructs the child and verifies only the newest packet
+ *        remains in the queue after overflow.
+ *
+ * The function drains any queued packets after giving the child time to send a
+ * burst. The number and content of packets is validated to ensure the
+ * ``DropOldest`` policy discarded the first packet while preserving the second.
+ *
+ * @param child PID of the forked child process.
+ * @return Exit status from the child.
+ */
+int parent_proc(pid_t child) {
+    net::init(net::Config{PARENT_NODE, PARENT_PORT, 1, net::OverflowPolicy::DropOldest});
+    net::add_remote(CHILD_NODE, "127.0.0.1", CHILD_PORT);
+
+    net::Packet pkt{};
+    // Wait for the child to signal readiness, with timeout to avoid infinite wait
+    constexpr auto timeout = 5s;
+    auto start = std::chrono::steady_clock::now();
+    while (!net::recv(pkt)) {
+        if (std::chrono::steady_clock::now() - start > timeout) {
+            std::cerr << "Timeout waiting for child to signal readiness." << std::endl;
+            std::exit(EXIT_FAILURE);
+        }
+        std::this_thread::sleep_for(10ms);
+    }
+
+    std::array<std::byte, 1> pkt_start{std::byte{0}};
+    assert(net::send(CHILD_NODE, pkt_start) == std::errc{});
+
+    // Allow child to send its packets
+    std::this_thread::sleep_for(100ms);
+
+    std::vector<std::byte> received{};
+    while (net::recv(pkt)) {
+        if (!pkt.payload.empty()) {
+            received.push_back(pkt.payload.front());
+        }
+    }
+
+    assert(received.size() == 1);
+    assert(received[0] == std::byte{2});
+
+    int status = 0;
+    waitpid(child, &status, 0);
+    net::shutdown();
+    return status;
+}
+
+/**
+ * @brief Child sends two packets quickly to overflow the parent's queue.
+ *
+ * After waiting for a start signal from the parent, two single-byte packets are
+ * transmitted in rapid succession. The function then sleeps briefly to ensure
+ * delivery before shutting down.
+ *
+ * @return Always zero on success.
+ */
+int child_proc() {
+    net::init(net::Config{CHILD_NODE, CHILD_PORT});
+    net::add_remote(PARENT_NODE, "127.0.0.1", PARENT_PORT);
+
+    net::Packet pkt{};
+    while (!net::recv(pkt)) {
+        std::this_thread::sleep_for(10ms);
+    }
+
+    std::array<std::byte, 1> one{std::byte{1}};
+    std::array<std::byte, 1> two{std::byte{2}};
+    assert(net::send(PARENT_NODE, one) == std::errc{});
+    assert(net::send(PARENT_NODE, two) == std::errc{});
+
+    std::this_thread::sleep_for(50ms);
+    net::shutdown();
+    return 0;
+}
+
+} // namespace
+
+/**
+ * @brief Entry point spawning a child to run the overflow test.
+ */
+int main() {
+    pid_t pid = fork();
+    if (pid == 0) {
+        return child_proc();
+    }
+    return parent_proc(pid);
+}
+/**
+ * @file test_net_driver_overflow.cpp
+ * @brief Validate queue overflow handling for net::OverflowPolicy::Overwrite.
+ */
+
+#include "../kernel/net_driver.hpp"
+#include <iostream>
+
+#include <cassert>
+#include <chrono>
+#include <sys/wait.h>
+#include <thread>
+
+using namespace std::chrono_literals;
+
+namespace {
+
+constexpr net::node_t PARENT_NODE = 0;
+constexpr net::node_t CHILD_NODE = 1;
+constexpr std::uint16_t PARENT_PORT = 14100;
+constexpr std::uint16_t CHILD_PORT = 14101;
+
+/**
+ * @brief Parent process instructs the child and verifies the last packet is kept.
+ *
+ * @param child PID of the forked child process.
+ * @return Exit status from the child.
+ */
+int parent_proc(pid_t child) {
+    net::init(net::Config{PARENT_NODE, PARENT_PORT, 1, net::OverflowPolicy::Overwrite});
+    net::add_remote(CHILD_NODE, "127.0.0.1", CHILD_PORT);
+
+    net::Packet pkt{};
+    // Wait for the child to signal readiness, with timeout to avoid infinite wait
+    constexpr auto timeout = 5s;
+    auto begin = std::chrono::steady_clock::now();
+    while (!net::recv(pkt)) {
+        if (std::chrono::steady_clock::now() - begin > timeout) {
+            std::cerr << "Timeout waiting for child to signal readiness." << std::endl;
+            std::exit(EXIT_FAILURE);
+        }
+        std::this_thread::sleep_for(10ms);
+    }
+
+    std::array<std::byte, 1> start_msg{std::byte{0}};
+    net::send(CHILD_NODE, start_msg);
+
+    std::this_thread::sleep_for(100ms);
+
+    if (!net::recv(pkt)) {
+        return 1; // no packet received
+    }
+    assert(pkt.payload.size() == 1);
+    assert(pkt.payload[0] == std::byte{2});
+
+    int status = 0;
+    waitpid(child, &status, 0);
+    net::shutdown();
+    return status;
+}
+
+/**
+ * @brief Child sends two packets quickly to overflow the parent's queue.
+ *
+ * @return Always zero on success.
+ */
+int child_proc() {
+    net::init(net::Config{CHILD_NODE, CHILD_PORT});
+    net::add_remote(PARENT_NODE, "127.0.0.1", PARENT_PORT);
+
+    net::Packet pkt{};
+    while (!net::recv(pkt)) {
+        std::this_thread::sleep_for(10ms);
+    }
+
+    std::array<std::byte, 1> one{std::byte{1}};
+    std::array<std::byte, 1> two{std::byte{2}};
+    net::send(PARENT_NODE, one);
+    net::send(PARENT_NODE, two);
+
+    std::this_thread::sleep_for(50ms);
+    net::shutdown();
+    return 0;
+}
+
+} // namespace
+
+/**
+ * @brief Entry point spawning a child to run the overflow test.
+ */
+int main() {
+    pid_t pid = fork();
+    if (pid == 0) {
+        return child_proc();
+    }
+    return parent_proc(pid);
+}
+/**
+ * @file test_net_driver_overflow.cpp
+ * @brief Validate queue overflow handling for net::OverflowPolicy::DropOldest.
+ */
+
+#include "../kernel/net_driver.hpp"
+
+#include <cassert>
+#include <chrono>
+#include <iostream>
+#include <sys/wait.h>
+#include <thread>
+
+using namespace std::chrono_literals;
+
+namespace {
+
+constexpr net::node_t PARENT_NODE = 0;
+constexpr net::node_t CHILD_NODE = 1;
+constexpr std::uint16_t PARENT_PORT = 14100;
+constexpr std::uint16_t CHILD_PORT = 14101;
+
+/**
+ * @brief Parent process instructs the child and verifies only the newest packet
+ *        remains in the queue after overflow.
+ *
+ * The function drains any queued packets after giving the child time to send a
+ * burst. The number and content of packets is validated to ensure the
+ * ``DropOldest`` policy discarded the first packet while preserving the second.
+ *
+ * @param child PID of the forked child process.
+ * @return Exit status from the child.
+ */
+int parent_proc(pid_t child) {
+    net::driver.init(net::Config{PARENT_NODE, PARENT_PORT, 1, net::OverflowPolicy::DropOldest});
+    net::driver.add_remote(CHILD_NODE, "127.0.0.1", CHILD_PORT);
+
+    net::Packet pkt{};
+    // Wait for the child to signal readiness, with timeout to avoid infinite wait
+    constexpr auto timeout = 5s;
+    auto start = std::chrono::steady_clock::now();
+    while (!net::driver.recv(pkt)) {
+        if (std::chrono::steady_clock::now() - start > timeout) {
+            std::cerr << "Timeout waiting for child to signal readiness." << std::endl;
+            std::exit(EXIT_FAILURE);
+        }
+        std::this_thread::sleep_for(10ms);
+    }
+
+    std::array<std::byte, 1> pkt_start{std::byte{0}};
+    assert(net::driver.send(CHILD_NODE, pkt_start) == std::errc{});
+
+    // Allow child to send its packets
+    std::this_thread::sleep_for(100ms);
+
+    std::vector<std::byte> received{};
+    while (net::driver.recv(pkt)) {
+        if (!pkt.payload.empty()) {
+            received.push_back(pkt.payload.front());
+        }
+    }
+
+    assert(received.size() == 1);
+    assert(received[0] == std::byte{2});
+
+    int status = 0;
+    waitpid(child, &status, 0);
+    net::driver.shutdown();
+    return status;
+}
+
+/**
+ * @brief Child sends two packets quickly to overflow the parent's queue.
+ *
+ * After waiting for a start signal from the parent, two single-byte packets are
+ * transmitted in rapid succession. The function then sleeps briefly to ensure
+ * delivery before shutting down.
+ *
+ * @return Always zero on success.
+ */
+int child_proc() {
+    net::driver.init(net::Config{CHILD_NODE, CHILD_PORT});
+    net::driver.add_remote(PARENT_NODE, "127.0.0.1", PARENT_PORT);
+
+    net::Packet pkt{};
+    while (!net::driver.recv(pkt)) {
+        std::this_thread::sleep_for(10ms);
+    }
+
+    std::array<std::byte, 1> one{std::byte{1}};
+    std::array<std::byte, 1> two{std::byte{2}};
+    assert(net::driver.send(PARENT_NODE, one) == std::errc{});
+    assert(net::driver.send(PARENT_NODE, two) == std::errc{});
+
+    std::this_thread::sleep_for(50ms);
+    net::driver.shutdown();
+    return 0;
+}
+
+} // namespace
+
+/**
+ * @brief Entry point spawning a child to run the overflow test.
+ */
+int main() {
+    pid_t pid = fork();
+    if (pid == 0) {
+        return child_proc();
+    }
+    return parent_proc(pid);
+}