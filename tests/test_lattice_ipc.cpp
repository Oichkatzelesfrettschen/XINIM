--- conflicted
+++ resolved
@@ -8,13 +8,11 @@
 #include "../h/type.hpp"
 #include "../kernel/const.hpp"
 #include "../kernel/lattice_ipc.hpp"
-<<<<<<< HEAD
-#include "../kernel/net_driver.hpp"
-=======
-#include "kyber.hpp"
+#include "../kernel/kyber.hpp"
 
->>>>>>> 09438bd3
 #include <cassert>
+#include <algorithm>
+#include <cstddef>
 #include <span>
 #include <string_view>
 #include <vector>
@@ -42,73 +40,73 @@
  * @param b Second span.
  * @return True when both spans hold identical byte sequences.
  */
-static bool bytes_equal(std::span<const std::byte> a, std::span<const std::byte> b) {
+static bool bytes_equal(std::span<const std::byte> a,
+                        std::span<const std::byte> b) noexcept {
     return a.size() == b.size() && std::equal(a.begin(), a.end(), b.begin());
 }
 
-/**
- * @brief Exercise lattice IPC primitives together with encryption.
- *
- * The test sends an encrypted payload between two synthetic processes and
- * verifies queued delivery and direct handoff. After each receive the
- * ciphertext is decrypted and compared against the original plaintext.
- *
- * @return 0 on success.
- */
 int main() {
-    g_graph = Graph{}; // reset global state
+    // Reset global state for a clean test
+    g_graph = Graph{};
 
-    constexpr int SRC = 40;
-    constexpr int DST = 41;
+    constexpr pid_t SRC = 40;
+    constexpr pid_t DST = 41;
 
-<<<<<<< HEAD
-    // Establish the channel between the processes.
-    assert(lattice_connect(SRC_PID, DST_PID) == OK);
-    Channel *ch = g_graph.find(SRC_PID, DST_PID, net::local_node());
-=======
+    // ——— Phase 1: Establish channel and test queued delivery ———
     assert(lattice_connect(SRC, DST) == OK);
-    Channel *ch = g_graph.find(SRC, DST);
->>>>>>> 09438bd3
+    Channel* ch = g_graph.find(SRC, DST);
     assert(ch != nullptr);
 
     const std::string_view text = "lattice secret";
     const auto plaintext = to_bytes(text);
+
+    // Generate Kyber keypair and encrypt
     const auto kp = pq::kyber::keypair();
     auto cipher = pq::kyber::encrypt(plaintext, kp.public_key);
 
     message send{};
-    send.m_type = 1;
+    send.m_type  = 1;
     send.m1_i1() = static_cast<int>(cipher.size());
-    send.m1_p1() = reinterpret_cast<char *>(cipher.data());
+    send.m1_p1() = reinterpret_cast<char*>(cipher.data());
 
-    assert(lattice_send(SRC, DST, send) == OK); // queued delivery
+    // Enqueue message
+    assert(lattice_send(SRC, DST, send) == OK);
     assert(!ch->queue.empty());
 
+    // Dequeue and decrypt
     message recv{};
     assert(lattice_recv(DST, &recv) == OK);
-    std::span<const std::byte> rx{reinterpret_cast<const std::byte *>(recv.m1_p1()),
-                                  static_cast<std::size_t>(recv.m1_i1())};
+    std::span<const std::byte> rx{
+        reinterpret_cast<const std::byte*>(recv.m1_p1()),
+        static_cast<std::size_t>(recv.m1_i1())
+    };
     auto plain = pq::kyber::decrypt(rx, kp.private_key);
     assert(bytes_equal(plain, plaintext));
     assert(ch->queue.empty());
 
-    lattice_listen(DST); // immediate handoff
+    // ——— Phase 2: Test immediate handoff via listen() ———
+    lattice_listen(DST);
+
     auto cipher2 = pq::kyber::encrypt(plaintext, kp.public_key);
     send.m1_i1() = static_cast<int>(cipher2.size());
-    send.m1_p1() = reinterpret_cast<char *>(cipher2.data());
+    send.m1_p1() = reinterpret_cast<char*>(cipher2.data());
+
     assert(lattice_send(SRC, DST, send) == OK);
-    assert(g_graph.inbox.find(DST) != g_graph.inbox.end());
+    assert(!g_graph.inbox[DST].empty());
 
     message recv2{};
     assert(lattice_recv(DST, &recv2) == OK);
-    std::span<const std::byte> rx2{reinterpret_cast<const std::byte *>(recv2.m1_p1()),
-                                   static_cast<std::size_t>(recv2.m1_i1())};
+    std::span<const std::byte> rx2{
+        reinterpret_cast<const std::byte*>(recv2.m1_p1()),
+        static_cast<std::size_t>(recv2.m1_i1())
+    };
     auto plain2 = pq::kyber::decrypt(rx2, kp.private_key);
     assert(bytes_equal(plain2, plaintext));
 
+    // ——— Phase 3: Ensure no further messages are available ———
     message none{};
     int res = lattice_recv(DST, &none);
-    assert(res == static_cast<int>(ErrorCode::E_NO_MESSAGE));
+    assert(res == static_cast<int>(E_NO_MESSAGE));
 
     return 0;
 }