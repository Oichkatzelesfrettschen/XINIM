--- conflicted
+++ resolved
@@ -1,19 +1,16 @@
+```cpp
 /**
  * @file test_lattice_ipc.cpp
- * @brief Verify lattice IPC message delivery and PQ encryption.
+ * @brief Unit test for lattice IPC primitives with Kyber-based PQ encryption.
+ *
+ * This test validates:
+ *   1. Channel creation and queued delivery semantics.
+ *   2. Immediate handoff when the receiver is listening.
+ *   3. Proper indication of “no message” when the queue is drained.
+ *
+ * Verified June 15, 2025.
  */
 
-#include "../h/const.hpp"
-#include "../h/error.hpp"
-#include "../h/type.hpp"
-#include "../kernel/const.hpp"
-#include "../kernel/lattice_ipc.hpp"
-<<<<<<< HEAD
-#include "../kernel/net_driver.hpp"
-=======
-#include "../kernel/kyber.hpp"
-
->>>>>>> 43364d40
 #include <cassert>
 #include <algorithm>
 #include <cstddef>
@@ -21,28 +18,29 @@
 #include <string_view>
 #include <vector>
 
+#include "../h/const.hpp"
+#include "../h/error.hpp"
+#include "../h/type.hpp"
+#include "../kernel/const.hpp"
+#include "../kernel/lattice_ipc.hpp"
+#include "../kernel/kyber.hpp"
+
 using namespace lattice;
 
 /**
- * @brief Convert a textual message to a byte vector.
- *
- * @param text Input string view.
- * @return Vector containing the bytes of @p text.
+ * @brief Convert a string to a vector of bytes.
  */
 static std::vector<std::byte> to_bytes(std::string_view text) {
-    std::vector<std::byte> result(text.size());
-    for (std::size_t i = 0; i < text.size(); ++i) {
-        result[i] = std::byte{static_cast<unsigned char>(text[i])};
+    std::vector<std::byte> out;
+    out.reserve(text.size());
+    for (char c : text) {
+        out.push_back(std::byte{static_cast<unsigned char>(c)});
     }
-    return result;
+    return out;
 }
 
 /**
- * @brief Check equality of two byte spans.
- *
- * @param a First span.
- * @param b Second span.
- * @return True when both spans hold identical byte sequences.
+ * @brief Compare two byte spans for equality.
  */
 static bool bytes_equal(std::span<const std::byte> a,
                         std::span<const std::byte> b) noexcept {
@@ -50,73 +48,66 @@
 }
 
 int main() {
-    // Reset global state for a clean test
+    // Reset global IPC state
     g_graph = Graph{};
 
     constexpr pid_t SRC = 40;
     constexpr pid_t DST = 41;
+    constexpr std::string_view PAYLOAD = "lattice secret";
 
-<<<<<<< HEAD
-    // Establish the channel between the processes.
-    assert(lattice_connect(SRC_PID, DST_PID) == OK);
-    Channel *ch = g_graph.find(SRC_PID, DST_PID, net::local_node());
-=======
-    // ——— Phase 1: Establish channel and test queued delivery ———
+    // ——— Phase 1: Channel creation & queued delivery ———
     assert(lattice_connect(SRC, DST) == OK);
-    Channel* ch = g_graph.find(SRC, DST);
->>>>>>> 43364d40
-    assert(ch != nullptr);
+    Channel *ch = g_graph.find(SRC, DST);
+    assert(ch != nullptr && "Channel must exist after connect()");
 
-    const std::string_view text = "lattice secret";
-    const auto plaintext = to_bytes(text);
+    auto plaintext = to_bytes(PAYLOAD);
+    auto kp        = pq::kyber::keypair();
+    auto cipher    = pq::kyber::encrypt(plaintext, kp.public_key);
 
-    // Generate Kyber keypair and encrypt
-    const auto kp = pq::kyber::keypair();
-    auto cipher = pq::kyber::encrypt(plaintext, kp.public_key);
+    message send_msg{};
+    send_msg.m_type  = 1;
+    send_msg.m1_i1() = static_cast<int>(cipher.size());
+    send_msg.m1_p1() = reinterpret_cast<char*>(cipher.data());
 
-    message send{};
-    send.m_type  = 1;
-    send.m1_i1() = static_cast<int>(cipher.size());
-    send.m1_p1() = reinterpret_cast<char*>(cipher.data());
+    // Enqueue and verify
+    assert(lattice_send(SRC, DST, send_msg) == OK);
+    assert(!ch->queue.empty() && "Message should be queued");
 
-    // Enqueue message
-    assert(lattice_send(SRC, DST, send) == OK);
-    assert(!ch->queue.empty());
+    // Dequeue, decrypt, and compare
+    message recv_msg{};
+    assert(lattice_recv(DST, &recv_msg) == OK);
+    std::span<const std::byte> recv_bytes{
+        reinterpret_cast<const std::byte*>(recv_msg.m1_p1()),
+        static_cast<std::size_t>(recv_msg.m1_i1())
+    };
+    auto decrypted1 = pq::kyber::decrypt(recv_bytes, kp.private_key);
+    assert(bytes_equal(decrypted1, plaintext));
+    assert(ch->queue.empty() && "Queue should be empty after recv");
 
-    // Dequeue and decrypt
-    message recv{};
-    assert(lattice_recv(DST, &recv) == OK);
-    std::span<const std::byte> rx{
-        reinterpret_cast<const std::byte*>(recv.m1_p1()),
-        static_cast<std::size_t>(recv.m1_i1())
-    };
-    auto plain = pq::kyber::decrypt(rx, kp.private_key);
-    assert(bytes_equal(plain, plaintext));
-    assert(ch->queue.empty());
-
-    // ——— Phase 2: Test immediate handoff via listen() ———
+    // ——— Phase 2: Immediate handoff with listen() ———
     lattice_listen(DST);
 
     auto cipher2 = pq::kyber::encrypt(plaintext, kp.public_key);
-    send.m1_i1() = static_cast<int>(cipher2.size());
-    send.m1_p1() = reinterpret_cast<char*>(cipher2.data());
+    send_msg.m1_i1() = static_cast<int>(cipher2.size());
+    send_msg.m1_p1() = reinterpret_cast<char*>(cipher2.data());
 
-    assert(lattice_send(SRC, DST, send) == OK);
-    assert(!g_graph.inbox[DST].empty());
+    assert(lattice_send(SRC, DST, send_msg) == OK);
+    assert(!g_graph.inbox[DST].empty() && "Inbox should contain direct message");
 
     message recv2{};
     assert(lattice_recv(DST, &recv2) == OK);
-    std::span<const std::byte> rx2{
+    std::span<const std::byte> recv_bytes2{
         reinterpret_cast<const std::byte*>(recv2.m1_p1()),
         static_cast<std::size_t>(recv2.m1_i1())
     };
-    auto plain2 = pq::kyber::decrypt(rx2, kp.private_key);
-    assert(bytes_equal(plain2, plaintext));
+    auto decrypted2 = pq::kyber::decrypt(recv_bytes2, kp.private_key);
+    assert(bytes_equal(decrypted2, plaintext));
 
-    // ——— Phase 3: Ensure no further messages are available ———
+    // ——— Phase 3: No further messages ———
     message none{};
     int res = lattice_recv(DST, &none);
-    assert(res == static_cast<int>(E_NO_MESSAGE));
+    assert(res == static_cast<int>(ErrorCode::E_NO_MESSAGE));
 
     return 0;
-}+}
+```