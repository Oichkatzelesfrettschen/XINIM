<<<<<<< HEAD
/**
 * @file test_net_driver_drop_newest.cpp
 * @brief Validate queue overflow handling for net::OverflowPolicy::DropNewest.
 */

#include "../kernel/net_driver.hpp"

#include <cassert>
#include <chrono>
#include <iostream>
#include <sys/wait.h>
#include <thread>
#include <vector>

using namespace std::chrono_literals;

namespace {

constexpr net::node_t PARENT_NODE = 0;
constexpr net::node_t CHILD_NODE = 1;
constexpr std::uint16_t PARENT_PORT = 14200;
constexpr std::uint16_t CHILD_PORT = 14201;

/**
 * @brief Parent instructs the child and verifies only the first packet remains.
 *
 * After the child sends a burst of packets, the queue is drained. The packet
 * count and contents confirm that the newest packet was dropped while the oldest
 * was preserved.
 *
 * @param child PID of the forked child process.
 * @return Exit status from the child.
 */
int parent_proc(pid_t child) {
    net::init(net::Config{PARENT_NODE, PARENT_PORT, 1, net::OverflowPolicy::DropNewest});
    net::add_remote(CHILD_NODE, "127.0.0.1", CHILD_PORT);

    net::Packet pkt{};
    constexpr auto timeout = 5s;
    auto start = std::chrono::steady_clock::now();
    while (!net::recv(pkt)) {
        if (std::chrono::steady_clock::now() - start > timeout) {
            std::cerr << "Timeout waiting for child readiness." << std::endl;
            std::exit(EXIT_FAILURE);
        }
        std::this_thread::sleep_for(10ms);
    }

    std::array<std::byte, 1> start_pkt{std::byte{0}};
    assert(net::send(CHILD_NODE, start_pkt) == std::errc{});

    std::this_thread::sleep_for(100ms);

    std::vector<std::byte> received{};
    while (net::recv(pkt)) {
        if (!pkt.payload.empty()) {
            received.push_back(pkt.payload.front());
        }
    }

    assert(received.size() == 1);
    assert(received[0] == std::byte{1});

    int status = 0;
    waitpid(child, &status, 0);
    net::shutdown();
    return status;
}

/**
 * @brief Child sends two packets in rapid succession to overflow the parent.
 *
 * The child waits for a start signal before transmitting two one-byte packets
 * back-to-back. A short delay gives the parent time to drain the queue.
 *
 * @return Always zero on success.
 */
int child_proc() {
    net::init(net::Config{CHILD_NODE, CHILD_PORT});
    net::add_remote(PARENT_NODE, "127.0.0.1", PARENT_PORT);

    net::Packet pkt{};
    while (!net::recv(pkt)) {
        std::this_thread::sleep_for(10ms);
    }

    std::array<std::byte, 1> one{std::byte{1}};
    std::array<std::byte, 1> two{std::byte{2}};
    assert(net::send(PARENT_NODE, one) == std::errc{});
    assert(net::send(PARENT_NODE, two) == std::errc{});

    std::this_thread::sleep_for(50ms);
    net::shutdown();
    return 0;
}

} // namespace

/**
 * @brief Entry point spawning a child to run the DropNewest overflow test.
 */
int main() {
    pid_t pid = fork();
    if (pid == 0) {
        return child_proc();
    }
    return parent_proc(pid);
}
=======
/**
 * @file test_net_driver_drop_newest.cpp
 * @brief Validate queue overflow handling for net::OverflowPolicy::DropNewest.
 */

#include "../kernel/net_driver.hpp"

#include <cassert>
#include <chrono>
#include <iostream>
#include <sys/wait.h>
#include <thread>
#include <vector>

using namespace std::chrono_literals;

namespace {

constexpr net::node_t PARENT_NODE = 0;
constexpr net::node_t CHILD_NODE = 1;
constexpr std::uint16_t PARENT_PORT = 14200;
constexpr std::uint16_t CHILD_PORT = 14201;

/**
 * @brief Parent instructs the child and verifies only the first packet remains.
 *
 * After the child sends a burst of packets, the queue is drained. The packet
 * count and contents confirm that the newest packet was dropped while the oldest
 * was preserved.
 *
 * @param child PID of the forked child process.
 * @return Exit status from the child.
 */
int parent_proc(pid_t child) {
    net::driver.init(net::Config{PARENT_NODE, PARENT_PORT, 1, net::OverflowPolicy::DropNewest});
    net::driver.add_remote(CHILD_NODE, "127.0.0.1", CHILD_PORT);

    net::Packet pkt{};
    constexpr auto timeout = 5s;
    auto start = std::chrono::steady_clock::now();
    while (!net::driver.recv(pkt)) {
        if (std::chrono::steady_clock::now() - start > timeout) {
            std::cerr << "Timeout waiting for child readiness." << std::endl;
            std::exit(EXIT_FAILURE);
        }
        std::this_thread::sleep_for(10ms);
    }

    std::array<std::byte, 1> start_pkt{std::byte{0}};
    assert(net::driver.send(CHILD_NODE, start_pkt) == std::errc{});

    std::this_thread::sleep_for(100ms);

    std::vector<std::byte> received{};
    while (net::driver.recv(pkt)) {
        if (!pkt.payload.empty()) {
            received.push_back(pkt.payload.front());
        }
    }

    assert(received.size() == 1);
    assert(received[0] == std::byte{1});

    int status = 0;
    waitpid(child, &status, 0);
    net::driver.shutdown();
    return status;
}

/**
 * @brief Child sends two packets in rapid succession to overflow the parent.
 *
 * The child waits for a start signal before transmitting two one-byte packets
 * back-to-back. A short delay gives the parent time to drain the queue.
 *
 * @return Always zero on success.
 */
int child_proc() {
    net::driver.init(net::Config{CHILD_NODE, CHILD_PORT});
    net::driver.add_remote(PARENT_NODE, "127.0.0.1", PARENT_PORT);

    net::Packet pkt{};
    while (!net::driver.recv(pkt)) {
        std::this_thread::sleep_for(10ms);
    }

    std::array<std::byte, 1> one{std::byte{1}};
    std::array<std::byte, 1> two{std::byte{2}};
    assert(net::driver.send(PARENT_NODE, one) == std::errc{});
    assert(net::driver.send(PARENT_NODE, two) == std::errc{});

    std::this_thread::sleep_for(50ms);
    net::driver.shutdown();
    return 0;
}

} // namespace

/**
 * @brief Entry point spawning a child to run the DropNewest overflow test.
 */
int main() {
    pid_t pid = fork();
    if (pid == 0) {
        return child_proc();
    }
    return parent_proc(pid);
}
>>>>>>> 1e1483b9
<|MERGE_RESOLUTION|>--- conflicted
+++ resolved
@@ -1,4 +1,3 @@
-<<<<<<< HEAD
 /**
  * @file test_net_driver_drop_newest.cpp
  * @brief Validate queue overflow handling for net::OverflowPolicy::DropNewest.
@@ -107,7 +106,6 @@
     }
     return parent_proc(pid);
 }
-=======
 /**
  * @file test_net_driver_drop_newest.cpp
  * @brief Validate queue overflow handling for net::OverflowPolicy::DropNewest.
@@ -215,5 +213,4 @@
         return child_proc();
     }
     return parent_proc(pid);
-}
->>>>>>> 1e1483b9
+}