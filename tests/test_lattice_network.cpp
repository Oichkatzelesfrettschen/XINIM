<<<<<<< HEAD
/**
 * @file test_lattice_network.cpp
 * @brief Verify cross-node message delivery over UDP.
 */

#include "../h/error.hpp"
#include "../h/type.hpp"
#include "../kernel/lattice_ipc.hpp"
#include "../kernel/net_driver.hpp"

#include <cassert>
#include <chrono>
#include <csignal>
#include <sys/wait.h>
#include <thread>

using namespace lattice;

static constexpr net::node_t PARENT_NODE = 0;
static constexpr net::node_t CHILD_NODE = 1;
static constexpr uint16_t PARENT_PORT = 12000;
static constexpr uint16_t CHILD_PORT = 12001;

/** Parent side logic sending a message and waiting for a reply. */
static int parent_proc(pid_t child) {
    net::init({PARENT_NODE, PARENT_PORT});
    net::add_remote(CHILD_NODE, "127.0.0.1", CHILD_PORT);

    g_graph = Graph{};
    lattice_connect(1, 2, CHILD_NODE);

    message msg{};
    msg.m_type = 42;
    assert(lattice_send(1, 2, msg) == OK);

    message reply{};
    for (;;) {
        poll_network();
        if (lattice_recv(2, &reply) == OK) {
            break;
        }
        std::this_thread::sleep_for(std::chrono::milliseconds(10));
    }
    assert(reply.m_type == 99);

    int status = 0;
    waitpid(child, &status, 0);
    net::shutdown();
    return status;
}

/** Child process responding to the parent's message. */
static int child_proc() {
    net::init({CHILD_NODE, CHILD_PORT});
    net::add_remote(PARENT_NODE, "127.0.0.1", PARENT_PORT);

    g_graph = Graph{};
    lattice_connect(2, 1, PARENT_NODE);

    message incoming{};
    for (;;) {
        poll_network();
        if (lattice_recv(1, &incoming) == OK) {
            break;
        }
        std::this_thread::sleep_for(std::chrono::milliseconds(10));
    }
    assert(incoming.m_type == 42);

    message ack{};
    ack.m_type = 99;
    assert(lattice_send(2, 1, ack) == OK);

    std::this_thread::sleep_for(std::chrono::milliseconds(50));
    net::shutdown();
    return 0;
}

int main() {
    pid_t pid = fork();
    if (pid == 0) {
        return child_proc();
    }
    return parent_proc(pid);
}
=======
/**
 * @file test_lattice_network.cpp
 * @brief Verify cross-node message delivery over UDP.
 */

#include "../h/error.hpp"
#include "../h/type.hpp"
#include "../kernel/lattice_ipc.hpp"
#include "../kernel/net_driver.hpp"

#include <cassert>
#include <chrono>
#include <csignal>
#include <sys/wait.h>
#include <thread>

using namespace lattice;

static constexpr net::node_t PARENT_NODE = 0;
static constexpr net::node_t CHILD_NODE = 1;
static constexpr uint16_t PARENT_PORT = 12000;
static constexpr uint16_t CHILD_PORT = 12001;

/** Parent side logic sending a message and waiting for a reply. */
static int parent_proc(pid_t child) {
    net::driver.init({PARENT_NODE, PARENT_PORT});
    net::driver.add_remote(CHILD_NODE, "127.0.0.1", CHILD_PORT);

    g_graph = Graph{};
    lattice_connect(1, 2, CHILD_NODE);

    message msg{};
    msg.m_type = 42;
    assert(lattice_send(1, 2, msg) == OK);

    message reply{};
    for (;;) {
        poll_network();
        if (lattice_recv(2, &reply) == OK) {
            break;
        }
        std::this_thread::sleep_for(std::chrono::milliseconds(10));
    }
    assert(reply.m_type == 99);

    int status = 0;
    waitpid(child, &status, 0);
    net::driver.shutdown();
    return status;
}

/** Child process responding to the parent's message. */
static int child_proc() {
    net::driver.init({CHILD_NODE, CHILD_PORT});
    net::driver.add_remote(PARENT_NODE, "127.0.0.1", PARENT_PORT);

    g_graph = Graph{};
    lattice_connect(2, 1, PARENT_NODE);

    message incoming{};
    for (;;) {
        poll_network();
        if (lattice_recv(1, &incoming) == OK) {
            break;
        }
        std::this_thread::sleep_for(std::chrono::milliseconds(10));
    }
    assert(incoming.m_type == 42);

    message ack{};
    ack.m_type = 99;
    assert(lattice_send(2, 1, ack) == OK);

    std::this_thread::sleep_for(std::chrono::milliseconds(50));
    net::driver.shutdown();
    return 0;
}

int main() {
    pid_t pid = fork();
    if (pid == 0) {
        return child_proc();
    }
    return parent_proc(pid);
}
>>>>>>> 1e1483b9
<|MERGE_RESOLUTION|>--- conflicted
+++ resolved
@@ -1,4 +1,3 @@
-<<<<<<< HEAD
 /**
  * @file test_lattice_network.cpp
  * @brief Verify cross-node message delivery over UDP.
@@ -84,7 +83,6 @@
     }
     return parent_proc(pid);
 }
-=======
 /**
  * @file test_lattice_network.cpp
  * @brief Verify cross-node message delivery over UDP.
@@ -169,5 +167,4 @@
         return child_proc();
     }
     return parent_proc(pid);
-}
->>>>>>> 1e1483b9
+}