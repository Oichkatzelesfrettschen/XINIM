<<<<<<< HEAD
/**
 * @file test_net_driver_reconnect.cpp
 * @brief Validate automatic TCP reconnection after peer loss.
 */

#include "../kernel/net_driver.hpp"

#include <array>
#include <cassert>
#include <chrono>
#include <sys/wait.h>
#include <thread>
#include <unistd.h>

using namespace std::chrono_literals;

namespace {

constexpr net::node_t PARENT_NODE = 0;
constexpr net::node_t CHILD_NODE = 1;
constexpr uint16_t PARENT_PORT = 15500;
constexpr uint16_t CHILD_PORT = 15501;

/**
 * @brief First child sends a ready byte then waits for a payload before
 *        shutting down to drop the connection.
 */
int child_once() {
    net::init(net::Config{CHILD_NODE, CHILD_PORT});
    net::add_remote(PARENT_NODE, "127.0.0.1", PARENT_PORT, net::Protocol::TCP);

    std::array<std::byte, 1> ready{std::byte{0}};
    assert(net::send(PARENT_NODE, ready) == std::errc{});

    net::Packet pkt;
    while (!net::recv(pkt)) {
        std::this_thread::sleep_for(10ms);
    }
    assert(pkt.src_node == PARENT_NODE);
    assert(pkt.payload.size() == 3);

    net::shutdown();
    return 0;
}

/** Child process: wait for payload after reconnect and acknowledge. */
int child_second() {
    net::init(net::Config{CHILD_NODE, CHILD_PORT});
    net::add_remote(PARENT_NODE, "127.0.0.1", PARENT_PORT, net::Protocol::TCP);

    net::Packet pkt;
    while (!net::recv(pkt)) {
        std::this_thread::sleep_for(10ms);
    }
    assert(pkt.src_node == PARENT_NODE);
    assert(pkt.payload.size() == 3);

    std::array<std::byte, 1> ack{std::byte{1}};
    assert(net::send(PARENT_NODE, ack) == std::errc{});
    std::this_thread::sleep_for(50ms);
    net::shutdown();
    return 0;
}

/** Parent routine orchestrating reconnection. */
int parent_proc() {
    net::init(net::Config{PARENT_NODE, PARENT_PORT});
    pid_t first_child = fork();
    if (first_child == 0) {
        return child_once();
    }

    for (int attempt = 0;; ++attempt) {
        try {
            net::add_remote(CHILD_NODE, "127.0.0.1", CHILD_PORT, net::Protocol::TCP);
            break;
        } catch (const std::system_error &) {
            if (attempt > 50) {
                throw;
            }
            std::this_thread::sleep_for(10ms);
        }
    }

    net::Packet pkt;
    while (!net::recv(pkt)) {
        std::this_thread::sleep_for(10ms);
    }
    assert(pkt.src_node == CHILD_NODE);

    std::array<std::byte, 3> initial{std::byte{1}, std::byte{2}, std::byte{3}};
    assert(net::send(CHILD_NODE, initial) == std::errc{});

    int status = 0;
    waitpid(first_child, &status, 0);
    assert(status == 0);

    pid_t second_child = fork();
    if (second_child == 0) {
        return child_second();
    }

    std::array<std::byte, 3> payload{std::byte{1}, std::byte{2}, std::byte{3}};
    assert(net::send(CHILD_NODE, payload) == std::errc{});

    do {
        std::this_thread::sleep_for(10ms);
    } while (!net::recv(pkt));
    assert(pkt.src_node == CHILD_NODE);

    waitpid(second_child, &status, 0);
    net::shutdown();
    return status;
}

} // namespace

int main() { return parent_proc(); }
=======
/**
 * @file test_net_driver_reconnect.cpp
 * @brief Validate automatic TCP reconnection after peer loss.
 */

#include "../kernel/net_driver.hpp"

#include <array>
#include <cassert>
#include <chrono>
#include <sys/wait.h>
#include <thread>
#include <unistd.h>

using namespace std::chrono_literals;

namespace {

constexpr net::node_t PARENT_NODE = 0;
constexpr net::node_t CHILD_NODE = 1;
constexpr uint16_t PARENT_PORT = 15500;
constexpr uint16_t CHILD_PORT = 15501;

/** Child process: signal ready then exit to drop the connection. */
int child_once() {
    net::driver.init(net::Config{CHILD_NODE, CHILD_PORT});
    net::driver.add_remote(PARENT_NODE, "127.0.0.1", PARENT_PORT, net::Protocol::TCP);

    std::array<std::byte, 1> ready{std::byte{0}};
    assert(net::driver.send(PARENT_NODE, ready) == std::errc{});
    std::this_thread::sleep_for(50ms);
    net::driver.shutdown();
    return 0;
}

/** Child process: wait for payload after reconnect and acknowledge. */
int child_second() {
    net::driver.init(net::Config{CHILD_NODE, CHILD_PORT});
    net::driver.add_remote(PARENT_NODE, "127.0.0.1", PARENT_PORT, net::Protocol::TCP);

    net::Packet pkt;
    while (!net::driver.recv(pkt)) {
        std::this_thread::sleep_for(10ms);
    }
    assert(pkt.src_node == PARENT_NODE);
    assert(pkt.payload.size() == 3);

    std::array<std::byte, 1> ack{std::byte{1}};
    assert(net::driver.send(PARENT_NODE, ack) == std::errc{});
    std::this_thread::sleep_for(50ms);
    net::driver.shutdown();
    return 0;
}

/** Parent routine orchestrating reconnection. */
int parent_proc() {
    net::driver.init(net::Config{PARENT_NODE, PARENT_PORT});
    pid_t first_child = fork();
    if (first_child == 0) {
        return child_once();
    }

    for (int attempt = 0;; ++attempt) {
        try {
            net::driver.add_remote(CHILD_NODE, "127.0.0.1", CHILD_PORT, net::Protocol::TCP);
            break;
        } catch (const std::system_error &) {
            if (attempt > 50) {
                throw;
            }
            std::this_thread::sleep_for(10ms);
        }
    }

    net::Packet pkt;
    while (!net::driver.recv(pkt)) {
        std::this_thread::sleep_for(10ms);
    }
    assert(pkt.src_node == CHILD_NODE);
    int status = 0;
    waitpid(first_child, &status, 0);
    assert(status == 0);

    pid_t second_child = fork();
    if (second_child == 0) {
        return child_second();
    }

    std::array<std::byte, 3> payload{std::byte{1}, std::byte{2}, std::byte{3}};
    assert(net::driver.send(CHILD_NODE, payload) == std::errc{});

    do {
        std::this_thread::sleep_for(10ms);
    } while (!net::driver.recv(pkt));
    assert(pkt.src_node == CHILD_NODE);

    waitpid(second_child, &status, 0);
    net::driver.shutdown();
    return status;
}

} // namespace

int main() { return parent_proc(); }
>>>>>>> 1e1483b9
<|MERGE_RESOLUTION|>--- conflicted
+++ resolved
@@ -1,225 +1,222 @@
-<<<<<<< HEAD
-/**
- * @file test_net_driver_reconnect.cpp
- * @brief Validate automatic TCP reconnection after peer loss.
- */
-
-#include "../kernel/net_driver.hpp"
-
-#include <array>
-#include <cassert>
-#include <chrono>
-#include <sys/wait.h>
-#include <thread>
-#include <unistd.h>
-
-using namespace std::chrono_literals;
-
-namespace {
-
-constexpr net::node_t PARENT_NODE = 0;
-constexpr net::node_t CHILD_NODE = 1;
-constexpr uint16_t PARENT_PORT = 15500;
-constexpr uint16_t CHILD_PORT = 15501;
-
-/**
- * @brief First child sends a ready byte then waits for a payload before
- *        shutting down to drop the connection.
- */
-int child_once() {
-    net::init(net::Config{CHILD_NODE, CHILD_PORT});
-    net::add_remote(PARENT_NODE, "127.0.0.1", PARENT_PORT, net::Protocol::TCP);
-
-    std::array<std::byte, 1> ready{std::byte{0}};
-    assert(net::send(PARENT_NODE, ready) == std::errc{});
-
-    net::Packet pkt;
-    while (!net::recv(pkt)) {
-        std::this_thread::sleep_for(10ms);
-    }
-    assert(pkt.src_node == PARENT_NODE);
-    assert(pkt.payload.size() == 3);
-
-    net::shutdown();
-    return 0;
-}
-
-/** Child process: wait for payload after reconnect and acknowledge. */
-int child_second() {
-    net::init(net::Config{CHILD_NODE, CHILD_PORT});
-    net::add_remote(PARENT_NODE, "127.0.0.1", PARENT_PORT, net::Protocol::TCP);
-
-    net::Packet pkt;
-    while (!net::recv(pkt)) {
-        std::this_thread::sleep_for(10ms);
-    }
-    assert(pkt.src_node == PARENT_NODE);
-    assert(pkt.payload.size() == 3);
-
-    std::array<std::byte, 1> ack{std::byte{1}};
-    assert(net::send(PARENT_NODE, ack) == std::errc{});
-    std::this_thread::sleep_for(50ms);
-    net::shutdown();
-    return 0;
-}
-
-/** Parent routine orchestrating reconnection. */
-int parent_proc() {
-    net::init(net::Config{PARENT_NODE, PARENT_PORT});
-    pid_t first_child = fork();
-    if (first_child == 0) {
-        return child_once();
-    }
-
-    for (int attempt = 0;; ++attempt) {
-        try {
-            net::add_remote(CHILD_NODE, "127.0.0.1", CHILD_PORT, net::Protocol::TCP);
-            break;
-        } catch (const std::system_error &) {
-            if (attempt > 50) {
-                throw;
-            }
-            std::this_thread::sleep_for(10ms);
-        }
-    }
-
-    net::Packet pkt;
-    while (!net::recv(pkt)) {
-        std::this_thread::sleep_for(10ms);
-    }
-    assert(pkt.src_node == CHILD_NODE);
-
-    std::array<std::byte, 3> initial{std::byte{1}, std::byte{2}, std::byte{3}};
-    assert(net::send(CHILD_NODE, initial) == std::errc{});
-
-    int status = 0;
-    waitpid(first_child, &status, 0);
-    assert(status == 0);
-
-    pid_t second_child = fork();
-    if (second_child == 0) {
-        return child_second();
-    }
-
-    std::array<std::byte, 3> payload{std::byte{1}, std::byte{2}, std::byte{3}};
-    assert(net::send(CHILD_NODE, payload) == std::errc{});
-
-    do {
-        std::this_thread::sleep_for(10ms);
-    } while (!net::recv(pkt));
-    assert(pkt.src_node == CHILD_NODE);
-
-    waitpid(second_child, &status, 0);
-    net::shutdown();
-    return status;
-}
-
-} // namespace
-
-int main() { return parent_proc(); }
-=======
-/**
- * @file test_net_driver_reconnect.cpp
- * @brief Validate automatic TCP reconnection after peer loss.
- */
-
-#include "../kernel/net_driver.hpp"
-
-#include <array>
-#include <cassert>
-#include <chrono>
-#include <sys/wait.h>
-#include <thread>
-#include <unistd.h>
-
-using namespace std::chrono_literals;
-
-namespace {
-
-constexpr net::node_t PARENT_NODE = 0;
-constexpr net::node_t CHILD_NODE = 1;
-constexpr uint16_t PARENT_PORT = 15500;
-constexpr uint16_t CHILD_PORT = 15501;
-
-/** Child process: signal ready then exit to drop the connection. */
-int child_once() {
-    net::driver.init(net::Config{CHILD_NODE, CHILD_PORT});
-    net::driver.add_remote(PARENT_NODE, "127.0.0.1", PARENT_PORT, net::Protocol::TCP);
-
-    std::array<std::byte, 1> ready{std::byte{0}};
-    assert(net::driver.send(PARENT_NODE, ready) == std::errc{});
-    std::this_thread::sleep_for(50ms);
-    net::driver.shutdown();
-    return 0;
-}
-
-/** Child process: wait for payload after reconnect and acknowledge. */
-int child_second() {
-    net::driver.init(net::Config{CHILD_NODE, CHILD_PORT});
-    net::driver.add_remote(PARENT_NODE, "127.0.0.1", PARENT_PORT, net::Protocol::TCP);
-
-    net::Packet pkt;
-    while (!net::driver.recv(pkt)) {
-        std::this_thread::sleep_for(10ms);
-    }
-    assert(pkt.src_node == PARENT_NODE);
-    assert(pkt.payload.size() == 3);
-
-    std::array<std::byte, 1> ack{std::byte{1}};
-    assert(net::driver.send(PARENT_NODE, ack) == std::errc{});
-    std::this_thread::sleep_for(50ms);
-    net::driver.shutdown();
-    return 0;
-}
-
-/** Parent routine orchestrating reconnection. */
-int parent_proc() {
-    net::driver.init(net::Config{PARENT_NODE, PARENT_PORT});
-    pid_t first_child = fork();
-    if (first_child == 0) {
-        return child_once();
-    }
-
-    for (int attempt = 0;; ++attempt) {
-        try {
-            net::driver.add_remote(CHILD_NODE, "127.0.0.1", CHILD_PORT, net::Protocol::TCP);
-            break;
-        } catch (const std::system_error &) {
-            if (attempt > 50) {
-                throw;
-            }
-            std::this_thread::sleep_for(10ms);
-        }
-    }
-
-    net::Packet pkt;
-    while (!net::driver.recv(pkt)) {
-        std::this_thread::sleep_for(10ms);
-    }
-    assert(pkt.src_node == CHILD_NODE);
-    int status = 0;
-    waitpid(first_child, &status, 0);
-    assert(status == 0);
-
-    pid_t second_child = fork();
-    if (second_child == 0) {
-        return child_second();
-    }
-
-    std::array<std::byte, 3> payload{std::byte{1}, std::byte{2}, std::byte{3}};
-    assert(net::driver.send(CHILD_NODE, payload) == std::errc{});
-
-    do {
-        std::this_thread::sleep_for(10ms);
-    } while (!net::driver.recv(pkt));
-    assert(pkt.src_node == CHILD_NODE);
-
-    waitpid(second_child, &status, 0);
-    net::driver.shutdown();
-    return status;
-}
-
-} // namespace
-
-int main() { return parent_proc(); }
->>>>>>> 1e1483b9
+/**
+ * @file test_net_driver_reconnect.cpp
+ * @brief Validate automatic TCP reconnection after peer loss.
+ */
+
+#include "../kernel/net_driver.hpp"
+
+#include <array>
+#include <cassert>
+#include <chrono>
+#include <sys/wait.h>
+#include <thread>
+#include <unistd.h>
+
+using namespace std::chrono_literals;
+
+namespace {
+
+constexpr net::node_t PARENT_NODE = 0;
+constexpr net::node_t CHILD_NODE = 1;
+constexpr uint16_t PARENT_PORT = 15500;
+constexpr uint16_t CHILD_PORT = 15501;
+
+/**
+ * @brief First child sends a ready byte then waits for a payload before
+ *        shutting down to drop the connection.
+ */
+int child_once() {
+    net::init(net::Config{CHILD_NODE, CHILD_PORT});
+    net::add_remote(PARENT_NODE, "127.0.0.1", PARENT_PORT, net::Protocol::TCP);
+
+    std::array<std::byte, 1> ready{std::byte{0}};
+    assert(net::send(PARENT_NODE, ready) == std::errc{});
+
+    net::Packet pkt;
+    while (!net::recv(pkt)) {
+        std::this_thread::sleep_for(10ms);
+    }
+    assert(pkt.src_node == PARENT_NODE);
+    assert(pkt.payload.size() == 3);
+
+    net::shutdown();
+    return 0;
+}
+
+/** Child process: wait for payload after reconnect and acknowledge. */
+int child_second() {
+    net::init(net::Config{CHILD_NODE, CHILD_PORT});
+    net::add_remote(PARENT_NODE, "127.0.0.1", PARENT_PORT, net::Protocol::TCP);
+
+    net::Packet pkt;
+    while (!net::recv(pkt)) {
+        std::this_thread::sleep_for(10ms);
+    }
+    assert(pkt.src_node == PARENT_NODE);
+    assert(pkt.payload.size() == 3);
+
+    std::array<std::byte, 1> ack{std::byte{1}};
+    assert(net::send(PARENT_NODE, ack) == std::errc{});
+    std::this_thread::sleep_for(50ms);
+    net::shutdown();
+    return 0;
+}
+
+/** Parent routine orchestrating reconnection. */
+int parent_proc() {
+    net::init(net::Config{PARENT_NODE, PARENT_PORT});
+    pid_t first_child = fork();
+    if (first_child == 0) {
+        return child_once();
+    }
+
+    for (int attempt = 0;; ++attempt) {
+        try {
+            net::add_remote(CHILD_NODE, "127.0.0.1", CHILD_PORT, net::Protocol::TCP);
+            break;
+        } catch (const std::system_error &) {
+            if (attempt > 50) {
+                throw;
+            }
+            std::this_thread::sleep_for(10ms);
+        }
+    }
+
+    net::Packet pkt;
+    while (!net::recv(pkt)) {
+        std::this_thread::sleep_for(10ms);
+    }
+    assert(pkt.src_node == CHILD_NODE);
+
+    std::array<std::byte, 3> initial{std::byte{1}, std::byte{2}, std::byte{3}};
+    assert(net::send(CHILD_NODE, initial) == std::errc{});
+
+    int status = 0;
+    waitpid(first_child, &status, 0);
+    assert(status == 0);
+
+    pid_t second_child = fork();
+    if (second_child == 0) {
+        return child_second();
+    }
+
+    std::array<std::byte, 3> payload{std::byte{1}, std::byte{2}, std::byte{3}};
+    assert(net::send(CHILD_NODE, payload) == std::errc{});
+
+    do {
+        std::this_thread::sleep_for(10ms);
+    } while (!net::recv(pkt));
+    assert(pkt.src_node == CHILD_NODE);
+
+    waitpid(second_child, &status, 0);
+    net::shutdown();
+    return status;
+}
+
+} // namespace
+
+int main() { return parent_proc(); }
+/**
+ * @file test_net_driver_reconnect.cpp
+ * @brief Validate automatic TCP reconnection after peer loss.
+ */
+
+#include "../kernel/net_driver.hpp"
+
+#include <array>
+#include <cassert>
+#include <chrono>
+#include <sys/wait.h>
+#include <thread>
+#include <unistd.h>
+
+using namespace std::chrono_literals;
+
+namespace {
+
+constexpr net::node_t PARENT_NODE = 0;
+constexpr net::node_t CHILD_NODE = 1;
+constexpr uint16_t PARENT_PORT = 15500;
+constexpr uint16_t CHILD_PORT = 15501;
+
+/** Child process: signal ready then exit to drop the connection. */
+int child_once() {
+    net::driver.init(net::Config{CHILD_NODE, CHILD_PORT});
+    net::driver.add_remote(PARENT_NODE, "127.0.0.1", PARENT_PORT, net::Protocol::TCP);
+
+    std::array<std::byte, 1> ready{std::byte{0}};
+    assert(net::driver.send(PARENT_NODE, ready) == std::errc{});
+    std::this_thread::sleep_for(50ms);
+    net::driver.shutdown();
+    return 0;
+}
+
+/** Child process: wait for payload after reconnect and acknowledge. */
+int child_second() {
+    net::driver.init(net::Config{CHILD_NODE, CHILD_PORT});
+    net::driver.add_remote(PARENT_NODE, "127.0.0.1", PARENT_PORT, net::Protocol::TCP);
+
+    net::Packet pkt;
+    while (!net::driver.recv(pkt)) {
+        std::this_thread::sleep_for(10ms);
+    }
+    assert(pkt.src_node == PARENT_NODE);
+    assert(pkt.payload.size() == 3);
+
+    std::array<std::byte, 1> ack{std::byte{1}};
+    assert(net::driver.send(PARENT_NODE, ack) == std::errc{});
+    std::this_thread::sleep_for(50ms);
+    net::driver.shutdown();
+    return 0;
+}
+
+/** Parent routine orchestrating reconnection. */
+int parent_proc() {
+    net::driver.init(net::Config{PARENT_NODE, PARENT_PORT});
+    pid_t first_child = fork();
+    if (first_child == 0) {
+        return child_once();
+    }
+
+    for (int attempt = 0;; ++attempt) {
+        try {
+            net::driver.add_remote(CHILD_NODE, "127.0.0.1", CHILD_PORT, net::Protocol::TCP);
+            break;
+        } catch (const std::system_error &) {
+            if (attempt > 50) {
+                throw;
+            }
+            std::this_thread::sleep_for(10ms);
+        }
+    }
+
+    net::Packet pkt;
+    while (!net::driver.recv(pkt)) {
+        std::this_thread::sleep_for(10ms);
+    }
+    assert(pkt.src_node == CHILD_NODE);
+    int status = 0;
+    waitpid(first_child, &status, 0);
+    assert(status == 0);
+
+    pid_t second_child = fork();
+    if (second_child == 0) {
+        return child_second();
+    }
+
+    std::array<std::byte, 3> payload{std::byte{1}, std::byte{2}, std::byte{3}};
+    assert(net::driver.send(CHILD_NODE, payload) == std::errc{});
+
+    do {
+        std::this_thread::sleep_for(10ms);
+    } while (!net::driver.recv(pkt));
+    assert(pkt.src_node == CHILD_NODE);
+
+    waitpid(second_child, &status, 0);
+    net::driver.shutdown();
+    return status;
+}
+
+} // namespace
+
+int main() { return parent_proc(); }